// Copyright 2020 Parity Technologies (UK) Ltd.
// This file is part of Polkadot.

// Polkadot is free software: you can redistribute it and/or modify
// it under the terms of the GNU General Public License as published by
// the Free Software Foundation, either version 3 of the License, or
// (at your option) any later version.

// Polkadot is distributed in the hope that it will be useful,
// but WITHOUT ANY WARRANTY; without even the implied warranty of
// MERCHANTABILITY or FITNESS FOR A PARTICULAR PURPOSE.  See the
// GNU General Public License for more details.

// You should have received a copy of the GNU General Public License
// along with Polkadot.  If not, see <http://www.gnu.org/licenses/>.

//! The bitfield distribution
//!
//! In case this node is a validator, gossips its own signed availability bitfield
//! for a particular relay parent.
//! Independently of that, gossips on received messages from peers to other interested peers.

#![deny(unused_crate_dependencies)]

use parity_scale_codec::{Decode, Encode};
use futures::{channel::oneshot, FutureExt};

use polkadot_subsystem::messages::*;
use polkadot_subsystem::{
	PerLeafSpan, ActiveLeavesUpdate, FromOverseer, OverseerSignal, SpawnedSubsystem, Subsystem,
	SubsystemContext, SubsystemResult,
	jaeger,
};
use polkadot_node_subsystem_util::metrics::{self, prometheus};
use polkadot_primitives::v1::{Hash, SignedAvailabilityBitfield, SigningContext, ValidatorId};
use polkadot_node_network_protocol::{v1 as protocol_v1, PeerId, View, UnifiedReputationChange as Rep, OurView};
use std::collections::{HashMap, HashSet};

const COST_SIGNATURE_INVALID: Rep = Rep::CostMajor("Bitfield signature invalid");
const COST_VALIDATOR_INDEX_INVALID: Rep = Rep::CostMajor("Bitfield validator index invalid");
const COST_MISSING_PEER_SESSION_KEY: Rep = Rep::CostMinor("Missing peer session key");
const COST_NOT_IN_VIEW: Rep = Rep::CostMinor("Not interested in that parent hash");
const COST_PEER_DUPLICATE_MESSAGE: Rep = Rep::CostMinorRepeated("Peer sent the same message multiple times");
const BENEFIT_VALID_MESSAGE_FIRST: Rep = Rep::BenefitMinorFirst("Valid message with new information");
const BENEFIT_VALID_MESSAGE: Rep = Rep::BenefitMinor("Valid message");

/// Checked signed availability bitfield that is distributed
/// to other peers.
#[derive(Encode, Decode, Debug, Clone, PartialEq, Eq)]
struct BitfieldGossipMessage {
	/// The relay parent this message is relative to.
	relay_parent: Hash,
	/// The actual signed availability bitfield.
	signed_availability: SignedAvailabilityBitfield,
}

impl BitfieldGossipMessage {
	fn into_validation_protocol(self) -> protocol_v1::ValidationProtocol {
		protocol_v1::ValidationProtocol::BitfieldDistribution(
			self.into_network_message()
		)
	}

	fn into_network_message(self)
		-> protocol_v1::BitfieldDistributionMessage
	{
		protocol_v1::BitfieldDistributionMessage::Bitfield(
			self.relay_parent,
			self.signed_availability,
		)
	}
}

/// Data used to track information of peers and relay parents the
/// overseer ordered us to work on.
#[derive(Default, Debug)]
struct ProtocolState {
	/// track all active peers and their views
	/// to determine what is relevant to them.
	peer_views: HashMap<PeerId, View>,

	/// Our current view.
	view: OurView,

	/// Additional data particular to a relay parent.
	per_relay_parent: HashMap<Hash, PerRelayParentData>,
}

/// Data for a particular relay parent.
#[derive(Debug)]
struct PerRelayParentData {
	/// Signing context for a particular relay parent.
	signing_context: SigningContext,

	/// Set of validators for a particular relay parent.
	validator_set: Vec<ValidatorId>,

	/// Set of validators for a particular relay parent for which we
	/// received a valid `BitfieldGossipMessage`.
	/// Also serves as the list of known messages for peers connecting
	/// after bitfield gossips were already received.
	one_per_validator: HashMap<ValidatorId, BitfieldGossipMessage>,

	/// Avoid duplicate message transmission to our peers.
	message_sent_to_peer: HashMap<PeerId, HashSet<ValidatorId>>,

	/// Track messages that were already received by a peer
	/// to prevent flooding.
	message_received_from_peer: HashMap<PeerId, HashSet<ValidatorId>>,

	/// The span for this leaf/relay parent.
	span: PerLeafSpan,
}

impl PerRelayParentData {
	/// Create a new instance.
	fn new(signing_context: SigningContext, validator_set: Vec<ValidatorId>, span: PerLeafSpan) -> Self {
		Self {
			signing_context,
			validator_set,
			span,
			one_per_validator: Default::default(),
			message_sent_to_peer: Default::default(),
			message_received_from_peer: Default::default(),
		}
	}

	/// Determines if that particular message signed by a validator is needed by the given peer.
	fn message_from_validator_needed_by_peer(
		&self,
		peer: &PeerId,
		validator: &ValidatorId,
	) -> bool {
		self.message_sent_to_peer.get(peer).map(|v| !v.contains(validator)).unwrap_or(true)
			&& self.message_received_from_peer.get(peer).map(|v| !v.contains(validator)).unwrap_or(true)
	}
}

const LOG_TARGET: &str = "bitfield_distribution";

/// The bitfield distribution subsystem.
pub struct BitfieldDistribution {
	metrics: Metrics,
}

impl BitfieldDistribution {
	/// Create a new instance of the `BitfieldDistribution` subsystem.
	pub fn new(metrics: Metrics) -> Self {
		Self { metrics }
	}

	/// Start processing work as passed on from the Overseer.
	#[tracing::instrument(skip(self, ctx), fields(subsystem = LOG_TARGET))]
	async fn run<Context>(self, mut ctx: Context)
	where
		Context: SubsystemContext<Message = BitfieldDistributionMessage>,
	{
		// work: process incoming messages from the overseer and process accordingly.
		let mut state = ProtocolState::default();
		loop {
			let message = match ctx.recv().await {
				Ok(message) => message,
				Err(e) => {
					tracing::debug!(target: LOG_TARGET, err = ?e, "Failed to receive a message from Overseer, exiting");
					return;
				},
			};
			match message {
				FromOverseer::Communication {
					msg: BitfieldDistributionMessage::DistributeBitfield(hash, signed_availability),
				} => {
					tracing::trace!(target: LOG_TARGET, "Processing DistributeBitfield");
					handle_bitfield_distribution(
						&mut ctx,
						&mut state,
						&self.metrics,
						hash,
						signed_availability,
					).await;
				}
				FromOverseer::Communication {
					msg: BitfieldDistributionMessage::NetworkBridgeUpdateV1(event),
				} => {
					tracing::trace!(target: LOG_TARGET, "Processing NetworkMessage");
					// a network message was received
					handle_network_msg(&mut ctx, &mut state, &self.metrics, event).await;
				}
				FromOverseer::Signal(OverseerSignal::ActiveLeaves(ActiveLeavesUpdate { activated, .. })) => {
					let _timer = self.metrics.time_active_leaves_update();

					for (relay_parent, span) in activated {
						tracing::trace!(target: LOG_TARGET, relay_parent = %relay_parent, "activated");
						let span = PerLeafSpan::new(span, "bitfield-distribution");
						let _span = span.child("query-basics");

						// query validator set and signing context per relay_parent once only
						match query_basics(&mut ctx, relay_parent).await {
							Ok(Some((validator_set, signing_context))) => {
								// If our runtime API fails, we don't take down the node,
								// but we might alter peers' reputations erroneously as a result
								// of not having the correct bookkeeping. If we have lost a race
								// with state pruning, it is unlikely that peers will be sending
								// us anything to do with this relay-parent anyway.
								let _ = state.per_relay_parent.insert(
									relay_parent,
									PerRelayParentData::new(signing_context, validator_set, span),
								);
							}
							Err(e) => {
								tracing::warn!(target: LOG_TARGET, err = ?e, "query_basics has failed");
							}
							_ => {},
						}
					}
				}
				FromOverseer::Signal(OverseerSignal::BlockFinalized(hash, number)) => {
					tracing::trace!(target: LOG_TARGET, hash = %hash, number = %number, "block finalized");
				}
				FromOverseer::Signal(OverseerSignal::Conclude) => {
					tracing::trace!(target: LOG_TARGET, "Conclude");
					return;
				}
			}
		}
	}
}

/// Modify the reputation of a peer based on its behaviour.
#[tracing::instrument(level = "trace", skip(ctx), fields(subsystem = LOG_TARGET))]
async fn modify_reputation<Context>(
	ctx: &mut Context,
	peer: PeerId,
	rep: Rep,
)
where
	Context: SubsystemContext<Message = BitfieldDistributionMessage>,
{
	tracing::trace!(target: LOG_TARGET, rep = ?rep, peer_id = %peer, "reputation change");

	ctx.send_message(AllMessages::NetworkBridge(
		NetworkBridgeMessage::ReportPeer(peer, rep),
	))
	.await
}

/// Distribute a given valid and signature checked bitfield message.
///
/// For this variant the source is this node.
#[tracing::instrument(level = "trace", skip(ctx, metrics), fields(subsystem = LOG_TARGET))]
async fn handle_bitfield_distribution<Context>(
	ctx: &mut Context,
	state: &mut ProtocolState,
	metrics: &Metrics,
	relay_parent: Hash,
	signed_availability: SignedAvailabilityBitfield,
)
where
	Context: SubsystemContext<Message = BitfieldDistributionMessage>,
{
	let _timer = metrics.time_handle_bitfield_distribution();

	// Ignore anything the overseer did not tell this subsystem to work on
	let mut job_data = state.per_relay_parent.get_mut(&relay_parent);
	let job_data: &mut _ = if let Some(ref mut job_data) = job_data {
		job_data
	} else {
		tracing::trace!(
			target: LOG_TARGET,
			relay_parent = %relay_parent,
			"Not supposed to work on relay parent related data",
		);

		return;
	};
	let validator_set = &job_data.validator_set;
	if validator_set.is_empty() {
		tracing::trace!(target: LOG_TARGET, relay_parent = %relay_parent, "validator set is empty");
		return;
	}

	let validator_index = signed_availability.validator_index() as usize;
	let validator = if let Some(validator) = validator_set.get(validator_index) {
		validator.clone()
	} else {
		tracing::trace!(target: LOG_TARGET, "Could not find a validator for index {}", validator_index);
		return;
	};

	let peer_views = &mut state.peer_views;
	let msg = BitfieldGossipMessage {
		relay_parent,
		signed_availability,
	};

	relay_message(ctx, job_data, peer_views, validator, msg).await;

	metrics.on_own_bitfield_gossipped();
}

/// Distribute a given valid and signature checked bitfield message.
///
/// Can be originated by another subsystem or received via network from another peer.
#[tracing::instrument(level = "trace", skip(ctx), fields(subsystem = LOG_TARGET))]
async fn relay_message<Context>(
	ctx: &mut Context,
	job_data: &mut PerRelayParentData,
	peer_views: &mut HashMap<PeerId, View>,
	validator: ValidatorId,
	message: BitfieldGossipMessage,
)
where
	Context: SubsystemContext<Message = BitfieldDistributionMessage>,
{
	let span = job_data.span.child("relay-msg");

	let _span = span.child("provisionable");
	// notify the overseer about a new and valid signed bitfield
	ctx.send_message(AllMessages::Provisioner(
		ProvisionerMessage::ProvisionableData(
			message.relay_parent,
			ProvisionableData::Bitfield(
				message.relay_parent,
				message.signed_availability.clone(),
			),
		),
	))
	.await;

	drop(_span);

	let _span = span.child("interested-peers");
	// pass on the bitfield distribution to all interested peers
	let interested_peers = peer_views
		.iter()
		.filter_map(|(peer, view)| {
			// check interest in the peer in this message's relay parent
			if view.contains(&message.relay_parent) {
				let message_needed = job_data.message_from_validator_needed_by_peer(&peer, &validator);
				// track the message as sent for this peer
				job_data.message_sent_to_peer
					.entry(peer.clone())
					.or_default()
					.insert(validator.clone());

				if message_needed {
					Some(peer.clone())
				} else {
					None
				}
			} else {
				None
			}
		})
		.collect::<Vec<PeerId>>();
	drop(_span);

	if interested_peers.is_empty() {
		tracing::trace!(
			target: LOG_TARGET,
			relay_parent = %message.relay_parent,
			"no peers are interested in gossip for relay parent",
		);
	} else {
		let _span = span.child("gossip");
		ctx.send_message(AllMessages::NetworkBridge(
			NetworkBridgeMessage::SendValidationMessage(
				interested_peers,
				message.into_validation_protocol(),
			),
		))
		.await;
	}
}

/// Handle an incoming message from a peer.
#[tracing::instrument(level = "trace", skip(ctx, metrics), fields(subsystem = LOG_TARGET))]
async fn process_incoming_peer_message<Context>(
	ctx: &mut Context,
	state: &mut ProtocolState,
	metrics: &Metrics,
	origin: PeerId,
	message: BitfieldGossipMessage,
)
where
	Context: SubsystemContext<Message = BitfieldDistributionMessage>,
{
	// we don't care about this, not part of our view.
	if !state.view.contains(&message.relay_parent) {
		modify_reputation(ctx, origin, COST_NOT_IN_VIEW).await;
		return;
	}

	// Ignore anything the overseer did not tell this subsystem to work on.
	let mut job_data = state.per_relay_parent.get_mut(&message.relay_parent);
	let job_data: &mut _ = if let Some(ref mut job_data) = job_data {
		job_data
	} else {
		modify_reputation(ctx, origin, COST_NOT_IN_VIEW).await;
		return;
	};

	let mut _span = job_data.span
			.child_builder("msg-received")
			.with_peer_id(&origin)
			.with_claimed_validator_index(message.signed_availability.validator_index())
<<<<<<< HEAD
=======
			.with_stage(jaeger::Stage::BitfieldDistribution)
>>>>>>> 1e2b8ae5
			.build();

	let validator_set = &job_data.validator_set;
	if validator_set.is_empty() {
		tracing::trace!(
			target: LOG_TARGET,
			relay_parent = %message.relay_parent,
			"Validator set is empty",
		);
		modify_reputation(ctx, origin, COST_MISSING_PEER_SESSION_KEY).await;
		return;
	}

	// Use the (untrusted) validator index provided by the signed payload
	// and see if that one actually signed the availability bitset.
	let signing_context = job_data.signing_context.clone();
	let validator_index = message.signed_availability.validator_index() as usize;
	let validator = if let Some(validator) = validator_set.get(validator_index) {
		validator.clone()
	} else {
		modify_reputation(ctx, origin, COST_VALIDATOR_INDEX_INVALID).await;
		return;
	};

	// Check if the peer already sent us a message for the validator denoted in the message earlier.
	// Must be done after validator index verification, in order to avoid storing an unbounded
	// number of set entries.
	let received_set = job_data
		.message_received_from_peer
		.entry(origin.clone())
		.or_default();

	if !received_set.contains(&validator) {
		received_set.insert(validator.clone());
	} else {
		modify_reputation(ctx, origin, COST_PEER_DUPLICATE_MESSAGE).await;
		return;
	};

	if message
		.signed_availability
		.check_signature(&signing_context, &validator)
		.is_ok()
	{
		metrics.on_bitfield_received();
		let one_per_validator = &mut (job_data.one_per_validator);

		// only relay_message a message of a validator once
		if one_per_validator.get(&validator).is_some() {
			tracing::trace!(
				target: LOG_TARGET,
				validator_index,
				"already received a message for validator",
			);
			modify_reputation(ctx, origin, BENEFIT_VALID_MESSAGE).await;
			return;
		}
		one_per_validator.insert(validator.clone(), message.clone());

		relay_message(ctx, job_data, &mut state.peer_views, validator, message).await;

		modify_reputation(ctx, origin, BENEFIT_VALID_MESSAGE_FIRST).await
	} else {
		modify_reputation(ctx, origin, COST_SIGNATURE_INVALID).await
	}
}

/// Deal with network bridge updates and track what needs to be tracked
/// which depends on the message type received.
#[tracing::instrument(level = "trace", skip(ctx, metrics), fields(subsystem = LOG_TARGET))]
async fn handle_network_msg<Context>(
	ctx: &mut Context,
	state: &mut ProtocolState,
	metrics: &Metrics,
	bridge_message: NetworkBridgeEvent<protocol_v1::BitfieldDistributionMessage>,
)
where
	Context: SubsystemContext<Message = BitfieldDistributionMessage>,
{
	let _timer = metrics.time_handle_network_msg();

	match bridge_message {
		NetworkBridgeEvent::PeerConnected(peerid, _role) => {
			// insert if none already present
			state.peer_views.entry(peerid).or_default();
		}
		NetworkBridgeEvent::PeerDisconnected(peerid) => {
			// get rid of superfluous data
			state.peer_views.remove(&peerid);
		}
		NetworkBridgeEvent::PeerViewChange(peerid, view) => {
			handle_peer_view_change(ctx, state, peerid, view).await;
		}
		NetworkBridgeEvent::OurViewChange(view) => {
			handle_our_view_change(state, view);
		}
		NetworkBridgeEvent::PeerMessage(remote, message) => {
			match message {
				protocol_v1::BitfieldDistributionMessage::Bitfield(relay_parent, bitfield) => {
					tracing::trace!(target: LOG_TARGET, peer_id = %remote, "received bitfield gossip from peer");
					let gossiped_bitfield = BitfieldGossipMessage {
						relay_parent,
						signed_availability: bitfield,
					};
					process_incoming_peer_message(ctx, state, metrics, remote, gossiped_bitfield).await;
				}
			}
		}
	}
}

/// Handle the changes necassary when our view changes.
#[tracing::instrument(level = "trace", fields(subsystem = LOG_TARGET))]
fn handle_our_view_change(state: &mut ProtocolState, view: OurView) {
	let old_view = std::mem::replace(&mut (state.view), view);

	for added in state.view.difference(&old_view) {
		if !state.per_relay_parent.contains_key(&added) {
			tracing::warn!(
				target: LOG_TARGET,
				added = %added,
				"Our view contains {} but the overseer never told use we should work on this",
				&added
			);
		}
	}
	for removed in old_view.difference(&state.view) {
		// cleanup relay parents we are not interested in any more
		let _ = state.per_relay_parent.remove(&removed);
	}
}


// Send the difference between two views which were not sent
// to that particular peer.
#[tracing::instrument(level = "trace", skip(ctx), fields(subsystem = LOG_TARGET))]
async fn handle_peer_view_change<Context>(
	ctx: &mut Context,
	state: &mut ProtocolState,
	origin: PeerId,
	view: View,
)
where
	Context: SubsystemContext<Message = BitfieldDistributionMessage>,
{
	let added = state.peer_views.entry(origin.clone()).or_default().replace_difference(view).cloned().collect::<Vec<_>>();

	// Send all messages we've seen before and the peer is now interested
	// in to that peer.

	let delta_set: Vec<(ValidatorId, BitfieldGossipMessage)> = added
		.into_iter()
		.filter_map(|new_relay_parent_interest| {
			if let Some(job_data) = (&*state).per_relay_parent.get(&new_relay_parent_interest) {
				// Send all jointly known messages for a validator (given the current relay parent)
				// to the peer `origin`...
				let one_per_validator = job_data.one_per_validator.clone();
				let origin = origin.clone();
				Some(
					one_per_validator
						.into_iter()
						.filter(move |(validator, _message)| {
							// ..except for the ones the peer already has.
							job_data.message_from_validator_needed_by_peer(&origin, validator)
						}),
				)
			} else {
				// A relay parent is in the peers view, which is not in ours, ignore those.
				None
			}
		})
		.flatten()
		.collect();

	for (validator, message) in delta_set.into_iter() {
		send_tracked_gossip_message(ctx, state, origin.clone(), validator, message).await;
	}
}

/// Send a gossip message and track it in the per relay parent data.
#[tracing::instrument(level = "trace", skip(ctx), fields(subsystem = LOG_TARGET))]
async fn send_tracked_gossip_message<Context>(
	ctx: &mut Context,
	state: &mut ProtocolState,
	dest: PeerId,
	validator: ValidatorId,
	message: BitfieldGossipMessage,
)
where
	Context: SubsystemContext<Message = BitfieldDistributionMessage>,
{
	let job_data = if let Some(job_data) = state.per_relay_parent.get_mut(&message.relay_parent) {
		job_data
	} else {
		return;
	};

	let _span = job_data.span.child("gossip");

	job_data.message_sent_to_peer
		.entry(dest.clone())
		.or_default()
		.insert(validator.clone());

	ctx.send_message(AllMessages::NetworkBridge(
		NetworkBridgeMessage::SendValidationMessage(
			vec![dest],
			message.into_validation_protocol(),
		),
	)).await;
}

impl<C> Subsystem<C> for BitfieldDistribution
where
	C: SubsystemContext<Message = BitfieldDistributionMessage> + Sync + Send,
{
	fn start(self, ctx: C) -> SpawnedSubsystem {
		let future = self.run(ctx)
			.map(|_| Ok(()))
			.boxed();

		SpawnedSubsystem {
			name: "bitfield-distribution-subsystem",
			future,
		}
	}
}

/// Query our validator set and signing context for a particular relay parent.
#[tracing::instrument(level = "trace", skip(ctx), fields(subsystem = LOG_TARGET))]
async fn query_basics<Context>(
	ctx: &mut Context,
	relay_parent: Hash,
) -> SubsystemResult<Option<(Vec<ValidatorId>, SigningContext)>>
where
	Context: SubsystemContext<Message = BitfieldDistributionMessage>,
{
	let (validators_tx, validators_rx) = oneshot::channel();
	let (session_tx, session_rx) = oneshot::channel();

	let query_validators = AllMessages::RuntimeApi(RuntimeApiMessage::Request(
		relay_parent.clone(),
		RuntimeApiRequest::Validators(validators_tx),
	));

	let query_signing = AllMessages::RuntimeApi(RuntimeApiMessage::Request(
		relay_parent.clone(),
		RuntimeApiRequest::SessionIndexForChild(session_tx),
	));

	ctx.send_messages(std::iter::once(query_validators).chain(std::iter::once(query_signing)))
		.await;

	match (validators_rx.await?, session_rx.await?) {
		(Ok(v), Ok(s)) => Ok(Some((
			v,
			SigningContext { parent_hash: relay_parent, session_index: s },
		))),
		(Err(e), _) | (_, Err(e)) => {
			tracing::warn!(target: LOG_TARGET, err = ?e, "Failed to fetch basics from runtime API");
			Ok(None)
		}
	}
}

#[derive(Clone)]
struct MetricsInner {
	gossipped_own_availability_bitfields: prometheus::Counter<prometheus::U64>,
	received_availability_bitfields: prometheus::Counter<prometheus::U64>,
	active_leaves_update: prometheus::Histogram,
	handle_bitfield_distribution: prometheus::Histogram,
	handle_network_msg: prometheus::Histogram,
}

/// Bitfield Distribution metrics.
#[derive(Default, Clone)]
pub struct Metrics(Option<MetricsInner>);

impl Metrics {
	fn on_own_bitfield_gossipped(&self) {
		if let Some(metrics) = &self.0 {
			metrics.gossipped_own_availability_bitfields.inc();
		}
	}

	fn on_bitfield_received(&self) {
		if let Some(metrics) = &self.0 {
			metrics.received_availability_bitfields.inc();
		}
	}

	/// Provide a timer for `active_leaves_update` which observes on drop.
	fn time_active_leaves_update(&self) -> Option<metrics::prometheus::prometheus::HistogramTimer> {
		self.0.as_ref().map(|metrics| metrics.active_leaves_update.start_timer())
	}

	/// Provide a timer for `handle_bitfield_distribution` which observes on drop.
	fn time_handle_bitfield_distribution(&self) -> Option<metrics::prometheus::prometheus::HistogramTimer> {
		self.0.as_ref().map(|metrics| metrics.handle_bitfield_distribution.start_timer())
	}

	/// Provide a timer for `handle_network_msg` which observes on drop.
	fn time_handle_network_msg(&self) -> Option<metrics::prometheus::prometheus::HistogramTimer> {
		self.0.as_ref().map(|metrics| metrics.handle_network_msg.start_timer())
	}
}

impl metrics::Metrics for Metrics {
	fn try_register(registry: &prometheus::Registry) -> Result<Self, prometheus::PrometheusError> {
		let metrics = MetricsInner {
			gossipped_own_availability_bitfields: prometheus::register(
				prometheus::Counter::new(
					"parachain_gossipped_own_availabilty_bitfields_total",
					"Number of own availability bitfields sent to other peers."
				)?,
				registry,
			)?,
			received_availability_bitfields: prometheus::register(
				prometheus::Counter::new(
					"parachain_received_availabilty_bitfields_total",
					"Number of valid availability bitfields received from other peers."
				)?,
				registry,
			)?,
			active_leaves_update: prometheus::register(
				prometheus::Histogram::with_opts(
					prometheus::HistogramOpts::new(
						"parachain_bitfield_distribution_active_leaves_update",
						"Time spent within `bitfield_distribution::active_leaves_update`",
					)
				)?,
				registry,
			)?,
			handle_bitfield_distribution: prometheus::register(
				prometheus::Histogram::with_opts(
					prometheus::HistogramOpts::new(
						"parachain_bitfield_distribution_handle_bitfield_distribution",
						"Time spent within `bitfield_distribution::handle_bitfield_distribution`",
					)
				)?,
				registry,
			)?,
			handle_network_msg: prometheus::register(
				prometheus::Histogram::with_opts(
					prometheus::HistogramOpts::new(
						"parachain_bitfield_distribution_handle_network_msg",
						"Time spent within `bitfield_distribution::handle_network_msg`",
					)
				)?,
				registry,
			)?,
		};
		Ok(Metrics(Some(metrics)))
	}
}


#[cfg(test)]
mod test {
	use super::*;
	use bitvec::bitvec;
	use futures::executor;
	use maplit::hashmap;
	use polkadot_primitives::v1::{Signed, AvailabilityBitfield};
	use polkadot_node_subsystem_test_helpers::make_subsystem_context;
	use polkadot_node_subsystem_util::TimeoutExt;
	use sp_keystore::{SyncCryptoStorePtr, SyncCryptoStore};
	use sp_application_crypto::AppKey;
	use sp_keystore::testing::KeyStore;
	use std::sync::Arc;
	use std::time::Duration;
	use assert_matches::assert_matches;
	use polkadot_node_network_protocol::{view, ObservedRole, our_view};
	use polkadot_subsystem::jaeger;

	macro_rules! launch {
		($fut:expr) => {
			$fut
			.timeout(Duration::from_millis(10))
			.await
			.expect("10ms is more than enough for sending messages.")
		};
	}

	/// A very limited state, only interested in the relay parent of the
	/// given message, which must be signed by `validator` and a set of peers
	/// which are also only interested in that relay parent.
	fn prewarmed_state(
		validator: ValidatorId,
		signing_context: SigningContext,
		known_message: BitfieldGossipMessage,
		peers: Vec<PeerId>,
	) -> ProtocolState {
		let relay_parent = known_message.relay_parent.clone();
		ProtocolState {
			per_relay_parent: hashmap! {
				relay_parent.clone() =>
					PerRelayParentData {
						signing_context,
						validator_set: vec![validator.clone()],
						one_per_validator: hashmap! {
							validator.clone() => known_message.clone(),
						},
						message_received_from_peer: hashmap!{},
						message_sent_to_peer: hashmap!{},
						span: PerLeafSpan::new(Arc::new(jaeger::Span::Disabled), "test"),
					},
			},
			peer_views: peers
				.into_iter()
				.map(|peer| (peer, view!(relay_parent)))
				.collect(),
			view: our_view!(relay_parent),
		}
	}

	fn state_with_view(
		view: OurView,
		relay_parent: Hash,
	) -> (ProtocolState, SigningContext, SyncCryptoStorePtr, ValidatorId) {
		let mut state = ProtocolState::default();

		let signing_context = SigningContext {
			session_index: 1,
			parent_hash: relay_parent.clone(),
		};

		let keystore : SyncCryptoStorePtr = Arc::new(KeyStore::new());
		let validator = SyncCryptoStore::sr25519_generate_new(&*keystore, ValidatorId::ID, None)
			.expect("generating sr25519 key not to fail");

		state.per_relay_parent = view.iter().map(|relay_parent| {(
				relay_parent.clone(),
				PerRelayParentData {
					signing_context: signing_context.clone(),
					validator_set: vec![validator.clone().into()],
					one_per_validator: hashmap!{},
					message_received_from_peer: hashmap!{},
					message_sent_to_peer: hashmap!{},
					span: PerLeafSpan::new(Arc::new(jaeger::Span::Disabled), "test"),
				})
			}).collect();

		state.view = view;

		(state, signing_context, keystore, validator.into())
	}

	#[test]
	fn receive_invalid_signature() {
		let _ = env_logger::builder()
			.filter(None, log::LevelFilter::Trace)
			.is_test(true)
			.try_init();

		let hash_a: Hash = [0; 32].into();

		let peer_a = PeerId::random();
		let peer_b = PeerId::random();
		assert_ne!(peer_a, peer_b);

		let signing_context = SigningContext {
			session_index: 1,
			parent_hash: hash_a.clone(),
		};

		// another validator not part of the validatorset
		let keystore : SyncCryptoStorePtr = Arc::new(KeyStore::new());
		let malicious = SyncCryptoStore::sr25519_generate_new(&*keystore, ValidatorId::ID, None)
								.expect("Malicious key created");
		let validator = SyncCryptoStore::sr25519_generate_new(&*keystore, ValidatorId::ID, None)
								.expect("Malicious key created");

		let payload = AvailabilityBitfield(bitvec![bitvec::order::Lsb0, u8; 1u8; 32]);
		let signed = executor::block_on(Signed::<AvailabilityBitfield>::sign(
			&keystore,
			payload,
			&signing_context,
			0,
			&malicious.into(),
		)).ok().flatten().expect("should be signed");

		let msg = BitfieldGossipMessage {
			relay_parent: hash_a.clone(),
			signed_availability: signed.clone(),
		};

		let pool = sp_core::testing::TaskExecutor::new();
		let (mut ctx, mut handle) =
			make_subsystem_context::<BitfieldDistributionMessage, _>(pool);

		let mut state = prewarmed_state(
			validator.into(),
			signing_context.clone(),
			msg.clone(),
			vec![peer_b.clone()],
		);

		executor::block_on(async move {
			launch!(handle_network_msg(
				&mut ctx,
				&mut state,
				&Default::default(),
				NetworkBridgeEvent::PeerMessage(peer_b.clone(), msg.into_network_message()),
			));

			// reputation change due to invalid validator index
			assert_matches!(
				handle.recv().await,
				AllMessages::NetworkBridge(
					NetworkBridgeMessage::ReportPeer(peer, rep)
				) => {
					assert_eq!(peer, peer_b);
					assert_eq!(rep, COST_SIGNATURE_INVALID)
				}
			);
		});
	}

	#[test]
	fn receive_invalid_validator_index() {
		let _ = env_logger::builder()
			.filter(None, log::LevelFilter::Trace)
			.is_test(true)
			.try_init();

		let hash_a: Hash = [0; 32].into();
		let hash_b: Hash = [1; 32].into(); // other

		let peer_a = PeerId::random();
		let peer_b = PeerId::random();
		assert_ne!(peer_a, peer_b);

		// validator 0 key pair
		let (mut state, signing_context, keystore, validator) = state_with_view(our_view![hash_a, hash_b], hash_a.clone());

		state.peer_views.insert(peer_b.clone(), view![hash_a]);

		let payload = AvailabilityBitfield(bitvec![bitvec::order::Lsb0, u8; 1u8; 32]);
		let signed = executor::block_on(Signed::<AvailabilityBitfield>::sign(
			&keystore,
			payload,
			&signing_context,
			42,
			&validator,
		)).ok().flatten().expect("should be signed");

		let msg = BitfieldGossipMessage {
			relay_parent: hash_a.clone(),
			signed_availability: signed.clone(),
		};

		let pool = sp_core::testing::TaskExecutor::new();
		let (mut ctx, mut handle) =
			make_subsystem_context::<BitfieldDistributionMessage, _>(pool);

		executor::block_on(async move {
			launch!(handle_network_msg(
				&mut ctx,
				&mut state,
				&Default::default(),
				NetworkBridgeEvent::PeerMessage(peer_b.clone(), msg.into_network_message()),
			));

			// reputation change due to invalid validator index
			assert_matches!(
				handle.recv().await,
				AllMessages::NetworkBridge(
					NetworkBridgeMessage::ReportPeer(peer, rep)
				) => {
					assert_eq!(peer, peer_b);
					assert_eq!(rep, COST_VALIDATOR_INDEX_INVALID)
				}
			);
		});
	}

	#[test]
	fn receive_duplicate_messages() {
		let _ = env_logger::builder()
			.filter(None, log::LevelFilter::Trace)
			.is_test(true)
			.try_init();

		let hash_a: Hash = [0; 32].into();
		let hash_b: Hash = [1; 32].into();

		let peer_a = PeerId::random();
		let peer_b = PeerId::random();
		assert_ne!(peer_a, peer_b);

		// validator 0 key pair
		let (mut state, signing_context, keystore, validator) = state_with_view(our_view![hash_a, hash_b], hash_a.clone());

		// create a signed message by validator 0
		let payload = AvailabilityBitfield(bitvec![bitvec::order::Lsb0, u8; 1u8; 32]);
		let signed_bitfield = executor::block_on(Signed::<AvailabilityBitfield>::sign(
			&keystore,
			payload,
			&signing_context,
			0,
			&validator,
		)).ok().flatten().expect("should be signed");

		let msg = BitfieldGossipMessage {
			relay_parent: hash_a.clone(),
			signed_availability: signed_bitfield.clone(),
		};

		let pool = sp_core::testing::TaskExecutor::new();
		let (mut ctx, mut handle) =
			make_subsystem_context::<BitfieldDistributionMessage, _>(pool);

		executor::block_on(async move {
			// send a first message
			launch!(handle_network_msg(
				&mut ctx,
				&mut state,
				&Default::default(),
				NetworkBridgeEvent::PeerMessage(
					peer_b.clone(),
					msg.clone().into_network_message(),
				),
			));

			// none of our peers has any interest in any messages
			// so we do not receive a network send type message here
			// but only the one for the next subsystem
			assert_matches!(
				handle.recv().await,
				AllMessages::Provisioner(ProvisionerMessage::ProvisionableData(
					_,
					ProvisionableData::Bitfield(hash, signed)
				)) => {
					assert_eq!(hash, hash_a);
					assert_eq!(signed, signed_bitfield)
				}
			);

			assert_matches!(
				handle.recv().await,
				AllMessages::NetworkBridge(
					NetworkBridgeMessage::ReportPeer(peer, rep)
				) => {
					assert_eq!(peer, peer_b);
					assert_eq!(rep, BENEFIT_VALID_MESSAGE_FIRST)
				}
			);

			// let peer A send the same message again
			launch!(handle_network_msg(
				&mut ctx,
				&mut state,
				&Default::default(),
				NetworkBridgeEvent::PeerMessage(
					peer_a.clone(),
					msg.clone().into_network_message(),
				),
			));

			assert_matches!(
				handle.recv().await,
				AllMessages::NetworkBridge(
					NetworkBridgeMessage::ReportPeer(peer, rep)
				) => {
					assert_eq!(peer, peer_a);
					assert_eq!(rep, BENEFIT_VALID_MESSAGE)
				}
			);

			// let peer B send the initial message again
			launch!(handle_network_msg(
				&mut ctx,
				&mut state,
				&Default::default(),
				NetworkBridgeEvent::PeerMessage(
					peer_b.clone(),
					msg.clone().into_network_message(),
				),
			));

			assert_matches!(
				handle.recv().await,
				AllMessages::NetworkBridge(
					NetworkBridgeMessage::ReportPeer(peer, rep)
				) => {
					assert_eq!(peer, peer_b);
					assert_eq!(rep, COST_PEER_DUPLICATE_MESSAGE)
				}
			);
		});
	}

	#[test]
	fn do_not_relay_message_twice() {
		let _ = env_logger::builder()
			.filter(None, log::LevelFilter::Trace)
			.is_test(true)
			.try_init();

		let hash = Hash::random();

		let peer_a = PeerId::random();
		let peer_b = PeerId::random();
		assert_ne!(peer_a, peer_b);

		// validator 0 key pair
		let (mut state, signing_context, keystore, validator) = state_with_view(our_view![hash], hash.clone());

		// create a signed message by validator 0
		let payload = AvailabilityBitfield(bitvec![bitvec::order::Lsb0, u8; 1u8; 32]);
		let signed_bitfield = executor::block_on(Signed::<AvailabilityBitfield>::sign(
			&keystore,
			payload,
			&signing_context,
			0,
			&validator,
		)).ok().flatten().expect("should be signed");

		state.peer_views.insert(peer_b.clone(), view![hash]);
		state.peer_views.insert(peer_a.clone(), view![hash]);

		let msg = BitfieldGossipMessage {
			relay_parent: hash.clone(),
			signed_availability: signed_bitfield.clone(),
		};

		let pool = sp_core::testing::TaskExecutor::new();
		let (mut ctx, mut handle) =
			make_subsystem_context::<BitfieldDistributionMessage, _>(pool);

		executor::block_on(async move {
			relay_message(
				&mut ctx,
				state.per_relay_parent.get_mut(&hash).unwrap(),
				&mut state.peer_views,
				validator.clone(),
				msg.clone(),
			).await;

			assert_matches!(
				handle.recv().await,
				AllMessages::Provisioner(ProvisionerMessage::ProvisionableData(
					_,
					ProvisionableData::Bitfield(h, signed)
				)) => {
					assert_eq!(h, hash);
					assert_eq!(signed, signed_bitfield)
				}
			);

			assert_matches!(
				handle.recv().await,
				AllMessages::NetworkBridge(
					NetworkBridgeMessage::SendValidationMessage(peers, send_msg),
				) => {
					assert_eq!(2, peers.len());
					assert!(peers.contains(&peer_a));
					assert!(peers.contains(&peer_b));
					assert_eq!(send_msg, msg.clone().into_validation_protocol());
				}
			);

			// Relaying the message a second time shouldn't work.
			relay_message(
				&mut ctx,
				state.per_relay_parent.get_mut(&hash).unwrap(),
				&mut state.peer_views,
				validator.clone(),
				msg.clone(),
			).await;

			assert_matches!(
				handle.recv().await,
				AllMessages::Provisioner(ProvisionerMessage::ProvisionableData(
					_,
					ProvisionableData::Bitfield(h, signed)
				)) => {
					assert_eq!(h, hash);
					assert_eq!(signed, signed_bitfield)
				}
			);

			// There shouldn't be any other message
			assert!(handle.recv().timeout(Duration::from_millis(10)).await.is_none());
		});
	}

	#[test]
	fn changing_view() {
		let _ = env_logger::builder()
			.filter(None, log::LevelFilter::Trace)
			.is_test(true)
			.try_init();

		let hash_a: Hash = [0; 32].into();
		let hash_b: Hash = [1; 32].into();

		let peer_a = PeerId::random();
		let peer_b = PeerId::random();
		assert_ne!(peer_a, peer_b);

		// validator 0 key pair
		let (mut state, signing_context, keystore, validator) = state_with_view(our_view![hash_a, hash_b], hash_a.clone());

		// create a signed message by validator 0
		let payload = AvailabilityBitfield(bitvec![bitvec::order::Lsb0, u8; 1u8; 32]);
		let signed_bitfield = executor::block_on(Signed::<AvailabilityBitfield>::sign(
			&keystore,
			payload,
			&signing_context,
			0,
			&validator,
		)).ok().flatten().expect("should be signed");

		let msg = BitfieldGossipMessage {
			relay_parent: hash_a.clone(),
			signed_availability: signed_bitfield.clone(),
		};

		let pool = sp_core::testing::TaskExecutor::new();
		let (mut ctx, mut handle) =
			make_subsystem_context::<BitfieldDistributionMessage, _>(pool);

		executor::block_on(async move {
			launch!(handle_network_msg(
				&mut ctx,
				&mut state,
				&Default::default(),
				NetworkBridgeEvent::PeerConnected(peer_b.clone(), ObservedRole::Full),
			));

			// make peer b interested
			launch!(handle_network_msg(
				&mut ctx,
				&mut state,
				&Default::default(),
				NetworkBridgeEvent::PeerViewChange(peer_b.clone(), view![hash_a, hash_b]),
			));

			assert!(state.peer_views.contains_key(&peer_b));

			// recv a first message from the network
			launch!(handle_network_msg(
				&mut ctx,
				&mut state,
				&Default::default(),
				NetworkBridgeEvent::PeerMessage(
					peer_b.clone(),
					msg.clone().into_network_message(),
				),
			));

			// gossip to the overseer
			assert_matches!(
				handle.recv().await,
				AllMessages::Provisioner(ProvisionerMessage::ProvisionableData(
					_,
					ProvisionableData::Bitfield(hash, signed)
				)) => {
					assert_eq!(hash, hash_a);
					assert_eq!(signed, signed_bitfield)
				}
			);

			// reputation change for peer B
			assert_matches!(
				handle.recv().await,
				AllMessages::NetworkBridge(
					NetworkBridgeMessage::ReportPeer(peer, rep)
				) => {
					assert_eq!(peer, peer_b);
					assert_eq!(rep, BENEFIT_VALID_MESSAGE_FIRST)
				}
			);

			launch!(handle_network_msg(
				&mut ctx,
				&mut state,
				&Default::default(),
				NetworkBridgeEvent::PeerViewChange(peer_b.clone(), view![]),
			));

			assert!(state.peer_views.contains_key(&peer_b));
			assert_eq!(
				state.peer_views.get(&peer_b).expect("Must contain value for peer B"),
				&view![]
			);

			// on rx of the same message, since we are not interested,
			// should give penalty
			launch!(handle_network_msg(
				&mut ctx,
				&mut state,
				&Default::default(),
				NetworkBridgeEvent::PeerMessage(
					peer_b.clone(),
					msg.clone().into_network_message(),
				),
			));

			// reputation change for peer B
			assert_matches!(
				handle.recv().await,
				AllMessages::NetworkBridge(
					NetworkBridgeMessage::ReportPeer(peer, rep)
				) => {
					assert_eq!(peer, peer_b);
					assert_eq!(rep, COST_PEER_DUPLICATE_MESSAGE)
				}
			);

			launch!(handle_network_msg(
				&mut ctx,
				&mut state,
				&Default::default(),
				NetworkBridgeEvent::PeerDisconnected(peer_b.clone()),
			));

			// we are not interested in any peers at all anymore
			state.view = our_view![];

			// on rx of the same message, since we are not interested,
			// should give penalty
			launch!(handle_network_msg(
				&mut ctx,
				&mut state,
				&Default::default(),
				NetworkBridgeEvent::PeerMessage(
					peer_a.clone(),
					msg.clone().into_network_message(),
				),
			));

			// reputation change for peer B
			assert_matches!(
				handle.recv().await,
				AllMessages::NetworkBridge(
					NetworkBridgeMessage::ReportPeer(peer, rep)
				) => {
					assert_eq!(peer, peer_a);
					assert_eq!(rep, COST_NOT_IN_VIEW)
				}
			);

		});
	}

	#[test]
	fn do_not_send_message_back_to_origin() {
		let _ = env_logger::builder()
			.filter(None, log::LevelFilter::Trace)
			.is_test(true)
			.try_init();

		let hash: Hash = [0; 32].into();

		let peer_a = PeerId::random();
		let peer_b = PeerId::random();
		assert_ne!(peer_a, peer_b);

		// validator 0 key pair
		let (mut state, signing_context, keystore, validator) = state_with_view(our_view![hash], hash);

		// create a signed message by validator 0
		let payload = AvailabilityBitfield(bitvec![bitvec::order::Lsb0, u8; 1u8; 32]);
		let signed_bitfield = executor::block_on(Signed::<AvailabilityBitfield>::sign(
			&keystore,
			payload,
			&signing_context,
			0,
			&validator,
		)).ok().flatten().expect("should be signed");

		state.peer_views.insert(peer_b.clone(), view![hash]);
		state.peer_views.insert(peer_a.clone(), view![hash]);

		let msg = BitfieldGossipMessage {
			relay_parent: hash.clone(),
			signed_availability: signed_bitfield.clone(),
		};

		let pool = sp_core::testing::TaskExecutor::new();
		let (mut ctx, mut handle) =
			make_subsystem_context::<BitfieldDistributionMessage, _>(pool);

		executor::block_on(async move {
			// send a first message
			launch!(handle_network_msg(
				&mut ctx,
				&mut state,
				&Default::default(),
				NetworkBridgeEvent::PeerMessage(
					peer_b.clone(),
					msg.clone().into_network_message(),
				),
			));

			assert_matches!(
				handle.recv().await,
				AllMessages::Provisioner(ProvisionerMessage::ProvisionableData(
					_,
					ProvisionableData::Bitfield(hash, signed)
				)) => {
					assert_eq!(hash, hash);
					assert_eq!(signed, signed_bitfield)
				}
			);

			assert_matches!(
				handle.recv().await,
				AllMessages::NetworkBridge(
					NetworkBridgeMessage::SendValidationMessage(peers, send_msg),
				) => {
					assert_eq!(1, peers.len());
					assert!(peers.contains(&peer_a));
					assert_eq!(send_msg, msg.clone().into_validation_protocol());
				}
			);

			assert_matches!(
				handle.recv().await,
				AllMessages::NetworkBridge(
					NetworkBridgeMessage::ReportPeer(peer, rep)
				) => {
					assert_eq!(peer, peer_b);
					assert_eq!(rep, BENEFIT_VALID_MESSAGE_FIRST)
				}
			);
		});
	}
}<|MERGE_RESOLUTION|>--- conflicted
+++ resolved
@@ -403,10 +403,7 @@
 			.child_builder("msg-received")
 			.with_peer_id(&origin)
 			.with_claimed_validator_index(message.signed_availability.validator_index())
-<<<<<<< HEAD
-=======
 			.with_stage(jaeger::Stage::BitfieldDistribution)
->>>>>>> 1e2b8ae5
 			.build();
 
 	let validator_set = &job_data.validator_set;
