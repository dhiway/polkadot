// Copyright 2021 Parity Technologies (UK) Ltd.
// This file is part of Polkadot.

// Polkadot is free software: you can redistribute it and/or modify
// it under the terms of the GNU General Public License as published by
// the Free Software Foundation, either version 3 of the License, or
// (at your option) any later version.

// Polkadot is distributed in the hope that it will be useful,
// but WITHOUT ANY WARRANTY; without even the implied warranty of
// MERCHANTABILITY or FITNESS FOR A PARTICULAR PURPOSE.  See the
// GNU General Public License for more details.

// You should have received a copy of the GNU General Public License
// along with Polkadot.  If not, see <http://www.gnu.org/licenses/>.

//! A queue that handles requests for PVF preparation.

use super::pool::{self, Worker};
use crate::{
	artifacts::ArtifactId, metrics::Metrics, pvf::PvfPreimage, PrepareResult, Priority, LOG_TARGET,
};
use always_assert::{always, never};
use async_std::path::PathBuf;
use futures::{channel::mpsc, stream::StreamExt as _, Future, SinkExt};
use std::collections::{HashMap, VecDeque};

/// A request to pool.
#[derive(Debug)]
pub enum ToQueue {
	/// This schedules preparation of the given PVF.
	///
	/// Note that it is incorrect to enqueue the same PVF again without first receiving the
	/// [`FromQueue`] response.
	Enqueue { priority: Priority, pvf: PvfPreimage },
}

/// A response from queue.
#[derive(Debug)]
pub struct FromQueue {
	/// Identifier of an artifact.
	pub(crate) artifact_id: ArtifactId,
	/// Outcome of the PVF processing. [`Ok`] indicates that compiled artifact
	/// is successfully stored on disk. Otherwise, an [error](crate::error::PrepareError)
	/// is supplied.
	pub(crate) result: PrepareResult,
}

#[derive(Default)]
struct Limits {
	/// The maximum number of workers this pool can ever host. This is expected to be a small
	/// number, e.g. within a dozen.
	hard_capacity: usize,

	/// The number of workers we want aim to have. If there is a critical job and we are already
	/// at `soft_capacity`, we are allowed to grow up to `hard_capacity`. Thus this should be equal
	/// or smaller than `hard_capacity`.
	soft_capacity: usize,
}

impl Limits {
	/// Returns `true` if the queue is allowed to request one more worker.
	fn can_afford_one_more(&self, spawned_num: usize, critical: bool) -> bool {
		let cap = if critical { self.hard_capacity } else { self.soft_capacity };
		spawned_num < cap
	}

	/// Offer the worker back to the pool. The passed worker ID must be considered unusable unless
	/// it wasn't taken by the pool, in which case it will be returned as `Some`.
	fn should_cull(&mut self, spawned_num: usize) -> bool {
		spawned_num > self.soft_capacity
	}
}

slotmap::new_key_type! { pub struct Job; }

struct JobData {
	/// The priority of this job. Can be bumped.
	priority: Priority,
	pvf: PvfPreimage,
	worker: Option<Worker>,
}

#[derive(Default)]
struct WorkerData {
	job: Option<Job>,
}

impl WorkerData {
	fn is_idle(&self) -> bool {
		self.job.is_none()
	}
}

/// A queue structured like this is prone to starving, however, we don't care that much since we expect
///  there is going to be a limited number of critical jobs and we don't really care if background starve.
#[derive(Default)]
struct Unscheduled {
	normal: VecDeque<Job>,
	critical: VecDeque<Job>,
}

impl Unscheduled {
	fn queue_mut(&mut self, prio: Priority) -> &mut VecDeque<Job> {
		match prio {
			Priority::Normal => &mut self.normal,
			Priority::Critical => &mut self.critical,
		}
	}

	fn add(&mut self, prio: Priority, job: Job) {
		self.queue_mut(prio).push_back(job);
	}

	fn readd(&mut self, prio: Priority, job: Job) {
		self.queue_mut(prio).push_front(job);
	}

	fn is_empty(&self) -> bool {
		self.normal.is_empty() && self.critical.is_empty()
	}

	fn next(&mut self) -> Option<Job> {
		let mut check = |prio: Priority| self.queue_mut(prio).pop_front();
		check(Priority::Critical).or_else(|| check(Priority::Normal))
	}
}

struct Queue {
	metrics: Metrics,

	to_queue_rx: mpsc::Receiver<ToQueue>,
	from_queue_tx: mpsc::UnboundedSender<FromQueue>,

	to_pool_tx: mpsc::Sender<pool::ToPool>,
	from_pool_rx: mpsc::UnboundedReceiver<pool::FromPool>,

	cache_path: PathBuf,
	limits: Limits,

	jobs: slotmap::SlotMap<Job, JobData>,

	/// A mapping from artifact id to a job.
	artifact_id_to_job: HashMap<ArtifactId, Job>,
	/// The registry of all workers.
	workers: slotmap::SparseSecondaryMap<Worker, WorkerData>,
	/// The number of workers requested to spawn but not yet spawned.
	spawn_inflight: usize,

	/// The jobs that are not yet scheduled. These are waiting until the next `poll` where they are
	/// processed all at once.
	unscheduled: Unscheduled,
}

/// A fatal error that warrants stopping the queue.
struct Fatal;

impl Queue {
	fn new(
		metrics: Metrics,
		soft_capacity: usize,
		hard_capacity: usize,
		cache_path: PathBuf,
		to_queue_rx: mpsc::Receiver<ToQueue>,
		from_queue_tx: mpsc::UnboundedSender<FromQueue>,
		to_pool_tx: mpsc::Sender<pool::ToPool>,
		from_pool_rx: mpsc::UnboundedReceiver<pool::FromPool>,
	) -> Self {
		Self {
			metrics,
			to_queue_rx,
			from_queue_tx,
			to_pool_tx,
			from_pool_rx,
			cache_path,
			spawn_inflight: 0,
			limits: Limits { hard_capacity, soft_capacity },
			jobs: slotmap::SlotMap::with_key(),
			unscheduled: Unscheduled::default(),
			artifact_id_to_job: HashMap::new(),
			workers: slotmap::SparseSecondaryMap::new(),
		}
	}

	async fn run(mut self) {
		macro_rules! break_if_fatal {
			($expr:expr) => {
				if let Err(Fatal) = $expr {
					break
				}
			};
		}

		loop {
			// biased to make it behave deterministically for tests.
			futures::select_biased! {
				to_queue = self.to_queue_rx.select_next_some() =>
					break_if_fatal!(handle_to_queue(&mut self, to_queue).await),
				from_pool = self.from_pool_rx.select_next_some() =>
					break_if_fatal!(handle_from_pool(&mut self, from_pool).await),
			}
		}
	}
}

async fn handle_to_queue(queue: &mut Queue, to_queue: ToQueue) -> Result<(), Fatal> {
	match to_queue {
		ToQueue::Enqueue { priority, pvf } => {
			handle_enqueue(queue, priority, pvf).await?;
		},
	}
	Ok(())
}

<<<<<<< HEAD
async fn handle_enqueue(
	queue: &mut Queue,
	priority: Priority,
	pvf: PvfPreimage,
) -> Result<(), Fatal> {
	tracing::debug!(
=======
async fn handle_enqueue(queue: &mut Queue, priority: Priority, pvf: Pvf) -> Result<(), Fatal> {
	gum::debug!(
>>>>>>> b9d52210
		target: LOG_TARGET,
		validation_code_hash = ?pvf.code_hash,
		?priority,
		"PVF is enqueued for preparation.",
	);
	queue.metrics.prepare_enqueued();

	let artifact_id = pvf.as_artifact_id();
	if never!(
		queue.artifact_id_to_job.contains_key(&artifact_id),
		"second Enqueue sent for a known artifact"
	) {
		// This function is called in response to a `Enqueue` message;
		// Precondtion for `Enqueue` is that it is sent only once for a PVF;
		// Thus this should always be `false`;
		// qed.
		gum::warn!(
			target: LOG_TARGET,
			"duplicate `enqueue` command received for {:?}",
			artifact_id,
		);
		return Ok(())
	}

	let job = queue.jobs.insert(JobData { priority, pvf, worker: None });
	queue.artifact_id_to_job.insert(artifact_id, job);

	if let Some(available) = find_idle_worker(queue) {
		// This may seem not fair (w.r.t priority) on the first glance, but it should be. This is
		// because as soon as a worker finishes with the job it's immediately given the next one.
		assign(queue, available, job).await?;
	} else {
		spawn_extra_worker(queue, priority.is_critical()).await?;
		queue.unscheduled.add(priority, job);
	}

	Ok(())
}

fn find_idle_worker(queue: &mut Queue) -> Option<Worker> {
	queue.workers.iter().filter(|(_, data)| data.is_idle()).map(|(k, _)| k).next()
}

async fn handle_from_pool(queue: &mut Queue, from_pool: pool::FromPool) -> Result<(), Fatal> {
	use pool::FromPool::*;
	match from_pool {
		Spawned(worker) => handle_worker_spawned(queue, worker).await?,
		Concluded { worker, rip, result } =>
			handle_worker_concluded(queue, worker, rip, result).await?,
		Rip(worker) => handle_worker_rip(queue, worker).await?,
	}
	Ok(())
}

async fn handle_worker_spawned(queue: &mut Queue, worker: Worker) -> Result<(), Fatal> {
	queue.workers.insert(worker, WorkerData::default());
	queue.spawn_inflight -= 1;

	if let Some(job) = queue.unscheduled.next() {
		assign(queue, worker, job).await?;
	}

	Ok(())
}

async fn handle_worker_concluded(
	queue: &mut Queue,
	worker: Worker,
	rip: bool,
	result: PrepareResult,
) -> Result<(), Fatal> {
	queue.metrics.prepare_concluded();

	macro_rules! never_none {
		($expr:expr) => {
			match $expr {
				Some(v) => v,
				None => {
					// Precondition of calling this is that the `$expr` is never none;
					// Assume the conditions holds, then this never is not hit;
					// qed.
					never!("never_none, {}", stringify!($expr));
					return Ok(())
				},
			}
		};
	}

	// Find out on which artifact was the worker working.

	// workers are registered upon spawn and removed in one of the following cases:
	//   1. received rip signal
	//   2. received concluded signal with rip=true;
	// concluded signal only comes from a spawned worker and only once;
	// rip signal is not sent after conclusion with rip=true;
	// the worker should be registered;
	// this can't be None;
	// qed.
	let worker_data = never_none!(queue.workers.get_mut(worker));

	// worker_data.job is set only by `assign` and removed only here for a worker;
	// concluded signal only comes for a worker that was previously assigned and only once;
	// the worker should have the job;
	// this can't be None;
	// qed.
	let job = never_none!(worker_data.job.take());

	// job_data is inserted upon enqueue and removed only here;
	// as was established above, this worker was previously `assign`ed to the job;
	// that implies that the job was enqueued;
	// conclude signal only comes once;
	// we are just to remove the job for the first and the only time;
	// this can't be None;
	// qed.
	let job_data = never_none!(queue.jobs.remove(job));
	let artifact_id = job_data.pvf.as_artifact_id();

	queue.artifact_id_to_job.remove(&artifact_id);

	gum::debug!(
		target: LOG_TARGET,
		validation_code_hash = ?artifact_id.code_hash,
		?worker,
		?rip,
		"prepare worker concluded",
	);

	reply(&mut queue.from_queue_tx, FromQueue { artifact_id, result })?;

	// Figure out what to do with the worker.
	if rip {
		let worker_data = queue.workers.remove(worker);
		// worker should exist, it's asserted above;
		// qed.
		always!(worker_data.is_some());

		if !queue.unscheduled.is_empty() {
			// That is unconditionally not critical just to not accidentally fill up
			// the pool up to the hard cap.
			spawn_extra_worker(queue, false).await?;
		}
	} else {
		if queue.limits.should_cull(queue.workers.len() + queue.spawn_inflight) {
			// We no longer need services of this worker. Kill it.
			queue.workers.remove(worker);
			send_pool(&mut queue.to_pool_tx, pool::ToPool::Kill(worker)).await?;
		} else {
			// see if there are more work available and schedule it.
			if let Some(job) = queue.unscheduled.next() {
				assign(queue, worker, job).await?;
			}
		}
	}

	Ok(())
}

async fn handle_worker_rip(queue: &mut Queue, worker: Worker) -> Result<(), Fatal> {
	gum::debug!(target: LOG_TARGET, ?worker, "prepare worker ripped");

	let worker_data = queue.workers.remove(worker);
	if let Some(WorkerData { job: Some(job), .. }) = worker_data {
		// This is an edge case where the worker ripped after we sent assignment but before it
		// was received by the pool.
		let priority = queue.jobs.get(job).map(|data| data.priority).unwrap_or_else(|| {
			// job is inserted upon enqueue and removed on concluded signal;
			// this is enclosed in the if statement that narrows the situation to before
			// conclusion;
			// that means that the job still exists and is known;
			// this path cannot be hit;
			// qed.
			never!("the job of the ripped worker must be known but it is not");
			Priority::Normal
		});
		queue.unscheduled.readd(priority, job);
	}

	// If there are still jobs left, spawn another worker to replace the ripped one (but only if it
	// was indeed removed). That is unconditionally not critical just to not accidentally fill up
	// the pool up to the hard cap.
	if worker_data.is_some() && !queue.unscheduled.is_empty() {
		spawn_extra_worker(queue, false).await?;
	}
	Ok(())
}

/// Spawns an extra worker if possible.
async fn spawn_extra_worker(queue: &mut Queue, critical: bool) -> Result<(), Fatal> {
	if queue
		.limits
		.can_afford_one_more(queue.workers.len() + queue.spawn_inflight, critical)
	{
		queue.spawn_inflight += 1;
		send_pool(&mut queue.to_pool_tx, pool::ToPool::Spawn).await?;
	}

	Ok(())
}

/// Attaches the work to the given worker telling the poll about the job.
async fn assign(queue: &mut Queue, worker: Worker, job: Job) -> Result<(), Fatal> {
	let job_data = &mut queue.jobs[job];

	let artifact_id = job_data.pvf.as_artifact_id();
	let artifact_path = artifact_id.path(&queue.cache_path);

	job_data.worker = Some(worker);

	queue.workers[worker].job = Some(job);

	send_pool(
		&mut queue.to_pool_tx,
		pool::ToPool::StartWork { worker, code: job_data.pvf.code.clone(), artifact_path },
	)
	.await?;

	Ok(())
}

fn reply(from_queue_tx: &mut mpsc::UnboundedSender<FromQueue>, m: FromQueue) -> Result<(), Fatal> {
	from_queue_tx.unbounded_send(m).map_err(|_| {
		// The host has hung up and thus it's fatal and we should shutdown ourselves.
		Fatal
	})
}

async fn send_pool(
	to_pool_tx: &mut mpsc::Sender<pool::ToPool>,
	m: pool::ToPool,
) -> Result<(), Fatal> {
	to_pool_tx.send(m).await.map_err(|_| {
		// The pool has hung up and thus we are no longer are able to fulfill our duties. Shutdown.
		Fatal
	})
}

/// Spins up the queue and returns the future that should be polled to make the queue functional.
pub fn start(
	metrics: Metrics,
	soft_capacity: usize,
	hard_capacity: usize,
	cache_path: PathBuf,
	to_pool_tx: mpsc::Sender<pool::ToPool>,
	from_pool_rx: mpsc::UnboundedReceiver<pool::FromPool>,
) -> (mpsc::Sender<ToQueue>, mpsc::UnboundedReceiver<FromQueue>, impl Future<Output = ()>) {
	let (to_queue_tx, to_queue_rx) = mpsc::channel(150);
	let (from_queue_tx, from_queue_rx) = mpsc::unbounded();

	let run = Queue::new(
		metrics,
		soft_capacity,
		hard_capacity,
		cache_path,
		to_queue_rx,
		from_queue_tx,
		to_pool_tx,
		from_pool_rx,
	)
	.run();

	(to_queue_tx, from_queue_rx, run)
}

#[cfg(test)]
mod tests {
	use super::*;
	use crate::error::PrepareError;
	use assert_matches::assert_matches;
	use futures::{future::BoxFuture, FutureExt};
	use slotmap::SlotMap;
	use std::task::Poll;

	/// Creates a new PVF which artifact id can be uniquely identified by the given number.
	fn pvf(discriminator: u32) -> PvfPreimage {
		PvfPreimage::from_discriminator(discriminator)
	}

	async fn run_until<R>(
		task: &mut (impl Future<Output = ()> + Unpin),
		mut fut: (impl Future<Output = R> + Unpin),
	) -> R {
		let start = std::time::Instant::now();
		let fut = &mut fut;
		loop {
			if start.elapsed() > std::time::Duration::from_secs(1) {
				// We expect that this will take only a couple of iterations and thus to take way
				// less than a second.
				panic!("timeout");
			}

			if let Poll::Ready(r) = futures::poll!(&mut *fut) {
				break r
			}

			if futures::poll!(&mut *task).is_ready() {
				panic!()
			}
		}
	}

	struct Test {
		_tempdir: tempfile::TempDir,
		run: BoxFuture<'static, ()>,
		workers: SlotMap<Worker, ()>,
		from_pool_tx: mpsc::UnboundedSender<pool::FromPool>,
		to_pool_rx: mpsc::Receiver<pool::ToPool>,
		to_queue_tx: mpsc::Sender<ToQueue>,
		from_queue_rx: mpsc::UnboundedReceiver<FromQueue>,
	}

	impl Test {
		fn new(soft_capacity: usize, hard_capacity: usize) -> Self {
			let tempdir = tempfile::tempdir().unwrap();

			let (to_pool_tx, to_pool_rx) = mpsc::channel(10);
			let (from_pool_tx, from_pool_rx) = mpsc::unbounded();

			let workers: SlotMap<Worker, ()> = SlotMap::with_key();

			let (to_queue_tx, from_queue_rx, run) = start(
				Metrics::default(),
				soft_capacity,
				hard_capacity,
				tempdir.path().to_owned().into(),
				to_pool_tx,
				from_pool_rx,
			);

			Self {
				_tempdir: tempdir,
				run: run.boxed(),
				workers,
				from_pool_tx,
				to_pool_rx,
				to_queue_tx,
				from_queue_rx,
			}
		}

		fn send_queue(&mut self, to_queue: ToQueue) {
			self.to_queue_tx.send(to_queue).now_or_never().unwrap().unwrap();
		}

		async fn poll_and_recv_from_queue(&mut self) -> FromQueue {
			let from_queue_rx = &mut self.from_queue_rx;
			run_until(&mut self.run, async { from_queue_rx.next().await.unwrap() }.boxed()).await
		}

		fn send_from_pool(&mut self, from_pool: pool::FromPool) {
			self.from_pool_tx.send(from_pool).now_or_never().unwrap().unwrap();
		}

		async fn poll_and_recv_to_pool(&mut self) -> pool::ToPool {
			let to_pool_rx = &mut self.to_pool_rx;
			run_until(&mut self.run, async { to_pool_rx.next().await.unwrap() }.boxed()).await
		}

		async fn poll_ensure_to_pool_is_empty(&mut self) {
			use futures_timer::Delay;
			use std::time::Duration;

			let to_pool_rx = &mut self.to_pool_rx;
			run_until(
				&mut self.run,
				async {
					futures::select! {
						_ = Delay::new(Duration::from_millis(500)).fuse() => (),
						_ = to_pool_rx.next().fuse() => {
							panic!("to pool supposed to be empty")
						}
					}
				}
				.boxed(),
			)
			.await
		}
	}

	#[async_std::test]
	async fn properly_concludes() {
		let mut test = Test::new(2, 2);

		test.send_queue(ToQueue::Enqueue { priority: Priority::Normal, pvf: pvf(1) });
		assert_eq!(test.poll_and_recv_to_pool().await, pool::ToPool::Spawn);

		let w = test.workers.insert(());
		test.send_from_pool(pool::FromPool::Spawned(w));
		test.send_from_pool(pool::FromPool::Concluded { worker: w, rip: false, result: Ok(()) });

		assert_eq!(test.poll_and_recv_from_queue().await.artifact_id, pvf(1).as_artifact_id());
	}

	#[async_std::test]
	async fn dont_spawn_over_soft_limit_unless_critical() {
		let mut test = Test::new(2, 3);

		test.send_queue(ToQueue::Enqueue { priority: Priority::Normal, pvf: pvf(1) });
		test.send_queue(ToQueue::Enqueue { priority: Priority::Normal, pvf: pvf(2) });
		test.send_queue(ToQueue::Enqueue { priority: Priority::Normal, pvf: pvf(3) });

		// Receive only two spawns.
		assert_eq!(test.poll_and_recv_to_pool().await, pool::ToPool::Spawn);
		assert_eq!(test.poll_and_recv_to_pool().await, pool::ToPool::Spawn);

		let w1 = test.workers.insert(());
		let w2 = test.workers.insert(());

		test.send_from_pool(pool::FromPool::Spawned(w1));
		test.send_from_pool(pool::FromPool::Spawned(w2));

		// Get two start works.
		assert_matches!(test.poll_and_recv_to_pool().await, pool::ToPool::StartWork { .. });
		assert_matches!(test.poll_and_recv_to_pool().await, pool::ToPool::StartWork { .. });

		test.send_from_pool(pool::FromPool::Concluded { worker: w1, rip: false, result: Ok(()) });

		assert_matches!(test.poll_and_recv_to_pool().await, pool::ToPool::StartWork { .. });

		// Enqueue a critical job.
		test.send_queue(ToQueue::Enqueue { priority: Priority::Critical, pvf: pvf(4) });

		// 2 out of 2 are working, but there is a critical job incoming. That means that spawning
		// another worker is warranted.
		assert_eq!(test.poll_and_recv_to_pool().await, pool::ToPool::Spawn);
	}

	#[async_std::test]
	async fn cull_unwanted() {
		let mut test = Test::new(1, 2);

		test.send_queue(ToQueue::Enqueue { priority: Priority::Normal, pvf: pvf(1) });
		assert_eq!(test.poll_and_recv_to_pool().await, pool::ToPool::Spawn);
		let w1 = test.workers.insert(());
		test.send_from_pool(pool::FromPool::Spawned(w1));
		assert_matches!(test.poll_and_recv_to_pool().await, pool::ToPool::StartWork { .. });

		// Enqueue a critical job, which warrants spawning over the soft limit.
		test.send_queue(ToQueue::Enqueue { priority: Priority::Critical, pvf: pvf(2) });
		assert_eq!(test.poll_and_recv_to_pool().await, pool::ToPool::Spawn);

		// However, before the new worker had a chance to spawn, the first worker finishes with its
		// job. The old worker will be killed while the new worker will be let live, even though
		// it's not instantiated.
		//
		// That's a bit silly in this context, but in production there will be an entire pool up
		// to the `soft_capacity` of workers and it doesn't matter which one to cull. Either way,
		// we just check that edge case of an edge case works.
		test.send_from_pool(pool::FromPool::Concluded { worker: w1, rip: false, result: Ok(()) });
		assert_eq!(test.poll_and_recv_to_pool().await, pool::ToPool::Kill(w1));
	}

	#[async_std::test]
	async fn worker_mass_die_out_doesnt_stall_queue() {
		let mut test = Test::new(2, 2);

		test.send_queue(ToQueue::Enqueue { priority: Priority::Normal, pvf: pvf(1) });
		test.send_queue(ToQueue::Enqueue { priority: Priority::Normal, pvf: pvf(2) });
		test.send_queue(ToQueue::Enqueue { priority: Priority::Normal, pvf: pvf(3) });

		assert_eq!(test.poll_and_recv_to_pool().await, pool::ToPool::Spawn);
		assert_eq!(test.poll_and_recv_to_pool().await, pool::ToPool::Spawn);

		let w1 = test.workers.insert(());
		let w2 = test.workers.insert(());

		test.send_from_pool(pool::FromPool::Spawned(w1));
		test.send_from_pool(pool::FromPool::Spawned(w2));

		assert_matches!(test.poll_and_recv_to_pool().await, pool::ToPool::StartWork { .. });
		assert_matches!(test.poll_and_recv_to_pool().await, pool::ToPool::StartWork { .. });

		// Conclude worker 1 and rip it.
		test.send_from_pool(pool::FromPool::Concluded { worker: w1, rip: true, result: Ok(()) });

		// Since there is still work, the queue requested one extra worker to spawn to handle the
		// remaining enqueued work items.
		assert_eq!(test.poll_and_recv_to_pool().await, pool::ToPool::Spawn);
		assert_eq!(test.poll_and_recv_from_queue().await.artifact_id, pvf(1).as_artifact_id());
	}

	#[async_std::test]
	async fn doesnt_resurrect_ripped_worker_if_no_work() {
		let mut test = Test::new(2, 2);

		test.send_queue(ToQueue::Enqueue { priority: Priority::Normal, pvf: pvf(1) });

		assert_eq!(test.poll_and_recv_to_pool().await, pool::ToPool::Spawn);

		let w1 = test.workers.insert(());
		test.send_from_pool(pool::FromPool::Spawned(w1));

		assert_matches!(test.poll_and_recv_to_pool().await, pool::ToPool::StartWork { .. });

		test.send_from_pool(pool::FromPool::Concluded {
			worker: w1,
			rip: true,
			result: Err(PrepareError::DidNotMakeIt),
		});
		test.poll_ensure_to_pool_is_empty().await;
	}

	#[async_std::test]
	async fn rip_for_start_work() {
		let mut test = Test::new(2, 2);

		test.send_queue(ToQueue::Enqueue { priority: Priority::Normal, pvf: pvf(1) });

		assert_eq!(test.poll_and_recv_to_pool().await, pool::ToPool::Spawn);

		let w1 = test.workers.insert(());
		test.send_from_pool(pool::FromPool::Spawned(w1));

		// Now, to the interesting part. After the queue normally issues the `start_work` command to
		// the pool, before receiving the command the queue may report that the worker ripped.
		assert_matches!(test.poll_and_recv_to_pool().await, pool::ToPool::StartWork { .. });
		test.send_from_pool(pool::FromPool::Rip(w1));

		// In this case, the pool should spawn a new worker and request it to work on the item.
		assert_eq!(test.poll_and_recv_to_pool().await, pool::ToPool::Spawn);

		let w2 = test.workers.insert(());
		test.send_from_pool(pool::FromPool::Spawned(w2));
		assert_matches!(test.poll_and_recv_to_pool().await, pool::ToPool::StartWork { .. });
	}
}<|MERGE_RESOLUTION|>--- conflicted
+++ resolved
@@ -212,17 +212,12 @@
 	Ok(())
 }
 
-<<<<<<< HEAD
 async fn handle_enqueue(
 	queue: &mut Queue,
 	priority: Priority,
 	pvf: PvfPreimage,
 ) -> Result<(), Fatal> {
-	tracing::debug!(
-=======
-async fn handle_enqueue(queue: &mut Queue, priority: Priority, pvf: Pvf) -> Result<(), Fatal> {
 	gum::debug!(
->>>>>>> b9d52210
 		target: LOG_TARGET,
 		validation_code_hash = ?pvf.code_hash,
 		?priority,
