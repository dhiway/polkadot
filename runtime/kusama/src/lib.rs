// Copyright 2017-2020 Parity Technologies (UK) Ltd.
// This file is part of Polkadot.

// Polkadot is free software: you can redistribute it and/or modify
// it under the terms of the GNU General Public License as published by
// the Free Software Foundation, either version 3 of the License, or
// (at your option) any later version.

// Polkadot is distributed in the hope that it will be useful,
// but WITHOUT ANY WARRANTY; without even the implied warranty of
// MERCHANTABILITY or FITNESS FOR A PARTICULAR PURPOSE.  See the
// GNU General Public License for more details.

// You should have received a copy of the GNU General Public License
// along with Polkadot. If not, see <http://www.gnu.org/licenses/>.

//! The Polkadot runtime. This can be compiled with `#[no_std]`, ready for Wasm.

#![cfg_attr(not(feature = "std"), no_std)]
// `construct_runtime!` does a lot of recursion and requires us to increase the limit to 256.
#![recursion_limit="256"]

use sp_std::prelude::*;
use sp_core::u32_trait::{_1, _2, _3, _4, _5};
use codec::{Encode, Decode};
use primitives::v1::{
	AccountId, AccountIndex, Balance, BlockNumber, Hash, Nonce, Signature, Moment,
};
use primitives::v0 as p_v0;
use runtime_common::{
	dummy, claims, SlowAdjustingFeeUpdate,
	impls::{CurrencyToVoteHandler, ToAuthor},
	NegativeImbalance, BlockHashCount, MaximumBlockWeight, AvailableBlockRatio,
	MaximumBlockLength, BlockExecutionWeight, ExtrinsicBaseWeight, RocksDbWeight,
	MaximumExtrinsicWeight, ParachainSessionKeyPlaceholder,
};
use sp_runtime::{
	create_runtime_str, generic, impl_opaque_keys, ModuleId,
	ApplyExtrinsicResult, KeyTypeId, Percent, Permill, Perbill,
	transaction_validity::{TransactionValidity, TransactionSource, TransactionPriority},
	curve::PiecewiseLinear,
	traits::{
		BlakeTwo256, Block as BlockT, OpaqueKeys, ConvertInto, IdentityLookup,
		Extrinsic as ExtrinsicT, SaturatedConversion, Verify,
	},
};
#[cfg(feature = "runtime-benchmarks")]
use sp_runtime::RuntimeString;
use sp_version::RuntimeVersion;
use pallet_grandpa::{AuthorityId as GrandpaId, fg_primitives};
#[cfg(any(feature = "std", test))]
use sp_version::NativeVersion;
use sp_core::OpaqueMetadata;
use sp_staking::SessionIndex;
use frame_support::{
	parameter_types, construct_runtime, debug, RuntimeDebug,
	traits::{KeyOwnerProofSystem, SplitTwoWays, Randomness, LockIdentifier, Filter, InstanceFilter},
	weights::Weight,
};
use frame_system::{EnsureRoot, EnsureOneOf};
use pallet_im_online::sr25519::AuthorityId as ImOnlineId;
use authority_discovery_primitives::AuthorityId as AuthorityDiscoveryId;
use pallet_transaction_payment_rpc_runtime_api::RuntimeDispatchInfo;
use pallet_session::{historical as session_historical};
use static_assertions::const_assert;

#[cfg(feature = "std")]
pub use pallet_staking::StakerStatus;
#[cfg(any(feature = "std", test))]
pub use sp_runtime::BuildStorage;
pub use pallet_timestamp::Call as TimestampCall;
pub use pallet_balances::Call as BalancesCall;

/// Constant values used within the runtime.
pub mod constants;
use constants::{time::*, currency::*, fee::*};

// Weights used in the runtime.
mod weights;

// Make the WASM binary available.
#[cfg(feature = "std")]
include!(concat!(env!("OUT_DIR"), "/wasm_binary.rs"));

/// Runtime version (Kusama).
pub const VERSION: RuntimeVersion = RuntimeVersion {
	spec_name: create_runtime_str!("kusama"),
	impl_name: create_runtime_str!("parity-kusama"),
	authoring_version: 2,
	spec_version: 2024,
	impl_version: 0,
	#[cfg(not(feature = "disable-runtime-api"))]
	apis: RUNTIME_API_VERSIONS,
	#[cfg(feature = "disable-runtime-api")]
	apis: version::create_apis_vec![[]],
	transaction_version: 3,
};

/// Native version.
#[cfg(any(feature = "std", test))]
pub fn native_version() -> NativeVersion {
	NativeVersion {
		runtime_version: VERSION,
		can_author_with: Default::default(),
	}
}

/// Avoid processing transactions from slots and parachain registrar.
pub struct BaseFilter;
impl Filter<Call> for BaseFilter {
	fn filter(_: &Call) -> bool {
		true
	}
}

type MoreThanHalfCouncil = EnsureOneOf<
	AccountId,
	EnsureRoot<AccountId>,
	pallet_collective::EnsureProportionMoreThan<_1, _2, AccountId, CouncilCollective>
>;

parameter_types! {
	pub const Version: RuntimeVersion = VERSION;
}

impl frame_system::Trait for Runtime {
	type BaseCallFilter = BaseFilter;
	type Origin = Origin;
	type Call = Call;
	type Index = Nonce;
	type BlockNumber = BlockNumber;
	type Hash = Hash;
	type Hashing = BlakeTwo256;
	type AccountId = AccountId;
	type Lookup = IdentityLookup<Self::AccountId>;
	type Header = generic::Header<BlockNumber, BlakeTwo256>;
	type Event = Event;
	type BlockHashCount = BlockHashCount;
	type MaximumBlockWeight = MaximumBlockWeight;
	type DbWeight = RocksDbWeight;
	type BlockExecutionWeight = BlockExecutionWeight;
	type ExtrinsicBaseWeight = ExtrinsicBaseWeight;
	type MaximumExtrinsicWeight = MaximumExtrinsicWeight;
	type MaximumBlockLength = MaximumBlockLength;
	type AvailableBlockRatio = AvailableBlockRatio;
	type Version = Version;
	type ModuleToIndex = ModuleToIndex;
	type AccountData = pallet_balances::AccountData<Balance>;
	type OnNewAccount = ();
	type OnKilledAccount = ();
	type SystemWeightInfo = weights::frame_system::WeightInfo;
}

impl pallet_scheduler::Trait for Runtime {
	type Event = Event;
	type Origin = Origin;
	type PalletsOrigin = OriginCaller;
	type Call = Call;
	type MaximumWeight = MaximumBlockWeight;
	type ScheduleOrigin = EnsureRoot<AccountId>;
	type WeightInfo = ();
}

parameter_types! {
	pub const EpochDuration: u64 = EPOCH_DURATION_IN_BLOCKS as u64;
	pub const ExpectedBlockTime: Moment = MILLISECS_PER_BLOCK;
}

impl pallet_babe::Trait for Runtime {
	type EpochDuration = EpochDuration;
	type ExpectedBlockTime = ExpectedBlockTime;

	// session module is the trigger
	type EpochChangeTrigger = pallet_babe::ExternalTrigger;

	type KeyOwnerProofSystem = Historical;

	type KeyOwnerProof = <Self::KeyOwnerProofSystem as KeyOwnerProofSystem<(
		KeyTypeId,
		pallet_babe::AuthorityId,
	)>>::Proof;

	type KeyOwnerIdentification = <Self::KeyOwnerProofSystem as KeyOwnerProofSystem<(
		KeyTypeId,
		pallet_babe::AuthorityId,
	)>>::IdentificationTuple;

	type HandleEquivocation =
		pallet_babe::EquivocationHandler<Self::KeyOwnerIdentification, Offences>;
}

parameter_types! {
	pub const IndexDeposit: Balance = 1 * DOLLARS;
}

impl pallet_indices::Trait for Runtime {
	type AccountIndex = AccountIndex;
	type Currency = Balances;
	type Deposit = IndexDeposit;
	type Event = Event;
	type WeightInfo = ();
}

parameter_types! {
	pub const ExistentialDeposit: Balance = 1 * CENTS;
}

/// Splits fees 80/20 between treasury and block author.
pub type DealWithFees = SplitTwoWays<
	Balance,
	NegativeImbalance<Runtime>,
	_4, Treasury,   // 4 parts (80%) goes to the treasury.
	_1, ToAuthor<Runtime>,   // 1 part (20%) goes to the block author.
>;

impl pallet_balances::Trait for Runtime {
	type Balance = Balance;
	type DustRemoval = ();
	type Event = Event;
	type ExistentialDeposit = ExistentialDeposit;
	type AccountStore = System;
	type WeightInfo = weights::pallet_balances::WeightInfo;
}

parameter_types! {
	pub const TransactionByteFee: Balance = 10 * MILLICENTS;
}

impl pallet_transaction_payment::Trait for Runtime {
	type Currency = Balances;
	type OnTransactionPayment = DealWithFees;
	type TransactionByteFee = TransactionByteFee;
	type WeightToFee = WeightToFee;
	type FeeMultiplierUpdate = SlowAdjustingFeeUpdate<Self>;
}

parameter_types! {
	pub const MinimumPeriod: u64 = SLOT_DURATION / 2;
}
impl pallet_timestamp::Trait for Runtime {
	type Moment = u64;
	type OnTimestampSet = Babe;
	type MinimumPeriod = MinimumPeriod;
	type WeightInfo = weights::pallet_timestamp::WeightInfo;
}

parameter_types! {
	pub const UncleGenerations: u32 = 0;
}

// TODO: substrate#2986 implement this properly
impl pallet_authorship::Trait for Runtime {
	type FindAuthor = pallet_session::FindAccountFromAuthorIndex<Self, Babe>;
	type UncleGenerations = UncleGenerations;
	type FilterUncle = ();
	type EventHandler = (Staking, ImOnline);
}

parameter_types! {
	pub const Period: BlockNumber = 10 * MINUTES;
	pub const Offset: BlockNumber = 0;
}

impl_opaque_keys! {
	pub struct SessionKeys {
		pub grandpa: Grandpa,
		pub babe: Babe,
		pub im_online: ImOnline,
		pub parachain_validator: ParachainSessionKeyPlaceholder<Runtime>,
		pub authority_discovery: AuthorityDiscovery,
	}
}

parameter_types! {
	pub const DisabledValidatorsThreshold: Perbill = Perbill::from_percent(17);
}

impl pallet_session::Trait for Runtime {
	type Event = Event;
	type ValidatorId = AccountId;
	type ValidatorIdOf = pallet_staking::StashOf<Self>;
	type ShouldEndSession = Babe;
	type NextSessionRotation = Babe;
	type SessionManager = pallet_session::historical::NoteHistoricalRoot<Self, Staking>;
	type SessionHandler = <SessionKeys as OpaqueKeys>::KeyTypeIdProviders;
	type Keys = SessionKeys;
	type DisabledValidatorsThreshold = DisabledValidatorsThreshold;
	type WeightInfo = ();
}

impl pallet_session::historical::Trait for Runtime {
	type FullIdentification = pallet_staking::Exposure<AccountId, Balance>;
	type FullIdentificationOf = pallet_staking::ExposureOf<Runtime>;
}

// TODO #6469: This shouldn't be static, but a lazily cached value, not built unless needed, and
// re-built in case input parameters have changed. The `ideal_stake` should be determined by the
// amount of parachain slots being bid on: this should be around `(75 - 25.min(slots / 4))%`.
pallet_staking_reward_curve::build! {
	const REWARD_CURVE: PiecewiseLinear<'static> = curve!(
		min_inflation: 0_025_000,
		max_inflation: 0_100_000,
		// 3:2:1 staked : parachains : float.
		// while there's no parachains, then this is 75% staked : 25% float.
		ideal_stake: 0_750_000,
		falloff: 0_050_000,
		max_piece_count: 40,
		test_precision: 0_005_000,
	);
}

parameter_types! {
	// Six sessions in an era (6 hours).
	pub const SessionsPerEra: SessionIndex = 1;
	// 28 eras for unbonding (7 days).
	pub const BondingDuration: pallet_staking::EraIndex = 28;
	// 27 eras in which slashes can be cancelled (slightly less than 7 days).
	pub const SlashDeferDuration: pallet_staking::EraIndex = 27;
	pub const RewardCurve: &'static PiecewiseLinear<'static> = &REWARD_CURVE;
	pub const MaxNominatorRewardedPerValidator: u32 = 64;
	// quarter of the last session will be for election.
	pub const ElectionLookahead: BlockNumber = EPOCH_DURATION_IN_BLOCKS / 4;
	pub const MaxIterations: u32 = 10;
	pub MinSolutionScoreBump: Perbill = Perbill::from_rational_approximation(5u32, 10_000);
}

type SlashCancelOrigin = EnsureOneOf<
	AccountId,
	EnsureRoot<AccountId>,
	pallet_collective::EnsureProportionAtLeast<_1, _2, AccountId, CouncilCollective>
>;

impl pallet_staking::Trait for Runtime {
	type Currency = Balances;
	type UnixTime = Timestamp;
	type CurrencyToVote = CurrencyToVoteHandler<Self>;
	type RewardRemainder = Treasury;
	type Event = Event;
	type Slash = Treasury;
	type Reward = ();
	type SessionsPerEra = SessionsPerEra;
	type BondingDuration = BondingDuration;
	type SlashDeferDuration = SlashDeferDuration;
	// A majority of the council or root can cancel the slash.
	type SlashCancelOrigin = SlashCancelOrigin;
	type SessionInterface = Self;
	type RewardCurve = RewardCurve;
	type MaxNominatorRewardedPerValidator = MaxNominatorRewardedPerValidator;
	type NextNewSession = Session;
	type ElectionLookahead = ElectionLookahead;
	type Call = Call;
	type UnsignedPriority = StakingUnsignedPriority;
	type MaxIterations = MaxIterations;
	type MinSolutionScoreBump = MinSolutionScoreBump;
	type WeightInfo = ();
}

parameter_types! {
	pub const LaunchPeriod: BlockNumber = 2 * MINUTES;
	pub const VotingPeriod: BlockNumber = 2 * MINUTES;
	pub const FastTrackVotingPeriod: BlockNumber = 1 * MINUTES;
	pub const MinimumDeposit: Balance = 1 * DOLLARS;
	pub const EnactmentPeriod: BlockNumber = 2 * MINUTES;
	pub const CooloffPeriod: BlockNumber = 2 * MINUTES;
	// One cent: $10,000 / MB
	pub const PreimageByteDeposit: Balance = 10 * MILLICENTS;
	pub const InstantAllowed: bool = true;
	pub const MaxVotes: u32 = 100;
}

impl pallet_democracy::Trait for Runtime {
	type Proposal = Call;
	type Event = Event;
	type Currency = Balances;
	type EnactmentPeriod = EnactmentPeriod;
	type LaunchPeriod = LaunchPeriod;
	type VotingPeriod = VotingPeriod;
	type MinimumDeposit = MinimumDeposit;
	/// A straight majority of the council can decide what their next motion is.
	type ExternalOrigin = pallet_collective::EnsureProportionAtLeast<_1, _2, AccountId, CouncilCollective>;
	/// A majority can have the next scheduled referendum be a straight majority-carries vote.
	type ExternalMajorityOrigin = pallet_collective::EnsureProportionAtLeast<_1, _2, AccountId, CouncilCollective>;
	/// A unanimous council can have the next scheduled referendum be a straight default-carries
	/// (NTB) vote.
	type ExternalDefaultOrigin = pallet_collective::EnsureProportionAtLeast<_1, _1, AccountId, CouncilCollective>;
	/// Two thirds of the technical committee can have an ExternalMajority/ExternalDefault vote
	/// be tabled immediately and with a shorter voting/enactment period.
	type FastTrackOrigin = pallet_collective::EnsureProportionAtLeast<_2, _3, AccountId, TechnicalCollective>;
	type InstantOrigin = pallet_collective::EnsureProportionAtLeast<_1, _1, AccountId, TechnicalCollective>;
	type InstantAllowed = InstantAllowed;
	type FastTrackVotingPeriod = FastTrackVotingPeriod;
	// To cancel a proposal which has been passed, 2/3 of the council must agree to it.
	type CancellationOrigin = pallet_collective::EnsureProportionAtLeast<_2, _3, AccountId, CouncilCollective>;
	// Any single technical committee member may veto a coming council proposal, however they can
	// only do it once and it lasts only for the cooloff period.
	type VetoOrigin = pallet_collective::EnsureMember<AccountId, TechnicalCollective>;
	type CooloffPeriod = CooloffPeriod;
	type PreimageByteDeposit = PreimageByteDeposit;
	type Slash = Treasury;
	type Scheduler = Scheduler;
	type PalletsOrigin = OriginCaller;
	type MaxVotes = MaxVotes;
	type OperationalPreimageOrigin = pallet_collective::EnsureMember<AccountId, CouncilCollective>;
	type WeightInfo = weights::pallet_democracy::WeightInfo;
}

parameter_types! {
	pub const CouncilMotionDuration: BlockNumber = 5 * MINUTES;
	pub const CouncilMaxProposals: u32 = 100;
	pub const CouncilMaxMembers: u32 = 100;
}

type CouncilCollective = pallet_collective::Instance1;
impl pallet_collective::Trait<CouncilCollective> for Runtime {
	type Origin = Origin;
	type Proposal = Call;
	type Event = Event;
	type MotionDuration = CouncilMotionDuration;
	type MaxProposals = CouncilMaxProposals;
	type MaxMembers = CouncilMaxMembers;
	type WeightInfo = weights::pallet_collective::WeightInfo;
}

parameter_types! {
	pub const CandidacyBond: Balance = 1 * DOLLARS;
	pub const VotingBond: Balance = 5 * CENTS;
	/// Daily council elections.
<<<<<<< HEAD
	pub const TermDuration: BlockNumber = 2 * MINUTES;
	pub const DesiredMembers: u32 = 17;
	pub const DesiredRunnersUp: u32 = 7;
=======
	pub const TermDuration: BlockNumber = 24 * HOURS;
	pub const DesiredMembers: u32 = 19;
	pub const DesiredRunnersUp: u32 = 19;
>>>>>>> e2ebf25b
	pub const ElectionsPhragmenModuleId: LockIdentifier = *b"phrelect";
}
// Make sure that there are no more than MaxMembers members elected via phragmen.
const_assert!(DesiredMembers::get() <= CouncilMaxMembers::get());

impl pallet_elections_phragmen::Trait for Runtime {
	type Event = Event;
	type Currency = Balances;
	type ChangeMembers = Council;
	type InitializeMembers = Council;
	type CurrencyToVote = CurrencyToVoteHandler<Self>;
	type CandidacyBond = CandidacyBond;
	type VotingBond = VotingBond;
	type LoserCandidate = Treasury;
	type BadReport = Treasury;
	type KickedMember = Treasury;
	type DesiredMembers = DesiredMembers;
	type DesiredRunnersUp = DesiredRunnersUp;
	type TermDuration = TermDuration;
	type ModuleId = ElectionsPhragmenModuleId;
	type WeightInfo = ();
}

parameter_types! {
	pub const TechnicalMotionDuration: BlockNumber = 3 * DAYS;
	pub const TechnicalMaxProposals: u32 = 100;
	pub const TechnicalMaxMembers: u32 = 100;
}

type TechnicalCollective = pallet_collective::Instance2;
impl pallet_collective::Trait<TechnicalCollective> for Runtime {
	type Origin = Origin;
	type Proposal = Call;
	type Event = Event;
	type MotionDuration = TechnicalMotionDuration;
	type MaxProposals = TechnicalMaxProposals;
	type MaxMembers = TechnicalMaxMembers;
	type WeightInfo = weights::pallet_collective::WeightInfo;
}

impl pallet_membership::Trait<pallet_membership::Instance1> for Runtime {
	type Event = Event;
	type AddOrigin = MoreThanHalfCouncil;
	type RemoveOrigin = MoreThanHalfCouncil;
	type SwapOrigin = MoreThanHalfCouncil;
	type ResetOrigin = MoreThanHalfCouncil;
	type PrimeOrigin = MoreThanHalfCouncil;
	type MembershipInitialized = TechnicalCommittee;
	type MembershipChanged = TechnicalCommittee;
}

parameter_types! {
	pub const ProposalBond: Permill = Permill::from_percent(5);
	pub const ProposalBondMinimum: Balance = 20 * DOLLARS;
	pub const SpendPeriod: BlockNumber = 5 * MINUTES;
	pub const Burn: Permill = Permill::from_perthousand(2);
	pub const TreasuryModuleId: ModuleId = ModuleId(*b"py/trsry");

	pub const TipCountdown: BlockNumber = 2 * MINUTES;
	pub const TipFindersFee: Percent = Percent::from_percent(20);
	pub const TipReportDepositBase: Balance = 1 * DOLLARS;
	pub const TipReportDepositPerByte: Balance = 1 * CENTS;
}

type ApproveOrigin = EnsureOneOf<
	AccountId,
	EnsureRoot<AccountId>,
	pallet_collective::EnsureProportionAtLeast<_3, _5, AccountId, CouncilCollective>
>;

impl pallet_treasury::Trait for Runtime {
	type Currency = Balances;
	type ApproveOrigin = ApproveOrigin;
	type RejectOrigin = MoreThanHalfCouncil;
	type Tippers = ElectionsPhragmen;
	type TipCountdown = TipCountdown;
	type TipFindersFee = TipFindersFee;
	type TipReportDepositBase = TipReportDepositBase;
	type TipReportDepositPerByte = TipReportDepositPerByte;
	type Event = Event;
	type ProposalRejection = Treasury;
	type ProposalBond = ProposalBond;
	type ProposalBondMinimum = ProposalBondMinimum;
	type SpendPeriod = SpendPeriod;
	type Burn = Burn;
	type BurnDestination = Society;
	type ModuleId = TreasuryModuleId;
	type WeightInfo = ();
}

parameter_types! {
	pub OffencesWeightSoftLimit: Weight = Perbill::from_percent(60) * MaximumBlockWeight::get();
}

impl pallet_offences::Trait for Runtime {
	type Event = Event;
	type IdentificationTuple = pallet_session::historical::IdentificationTuple<Self>;
	type OnOffenceHandler = Staking;
	type WeightSoftLimit = OffencesWeightSoftLimit;
	type WeightInfo = ();
}

impl pallet_authority_discovery::Trait for Runtime {}

parameter_types! {
	pub const SessionDuration: BlockNumber = EPOCH_DURATION_IN_BLOCKS as _;
}

parameter_types! {
	pub const StakingUnsignedPriority: TransactionPriority = TransactionPriority::max_value() / 2;
	pub const ImOnlineUnsignedPriority: TransactionPriority = TransactionPriority::max_value();
}

impl pallet_im_online::Trait for Runtime {
	type AuthorityId = ImOnlineId;
	type Event = Event;
	type ReportUnresponsiveness = Offences;
	type SessionDuration = SessionDuration;
	type UnsignedPriority = ImOnlineUnsignedPriority;
	type WeightInfo = ();
}

impl pallet_grandpa::Trait for Runtime {
	type Event = Event;
	type Call = Call;

	type KeyOwnerProofSystem = Historical;

	type KeyOwnerProof =
		<Self::KeyOwnerProofSystem as KeyOwnerProofSystem<(KeyTypeId, GrandpaId)>>::Proof;

	type KeyOwnerIdentification = <Self::KeyOwnerProofSystem as KeyOwnerProofSystem<(
		KeyTypeId,
		GrandpaId,
	)>>::IdentificationTuple;

	type HandleEquivocation = pallet_grandpa::EquivocationHandler<Self::KeyOwnerIdentification, Offences>;
}

parameter_types! {
	pub WindowSize: BlockNumber = pallet_finality_tracker::DEFAULT_WINDOW_SIZE.into();
	pub ReportLatency: BlockNumber = pallet_finality_tracker::DEFAULT_REPORT_LATENCY.into();
}

impl pallet_finality_tracker::Trait for Runtime {
	type OnFinalizationStalled = ();
	type WindowSize = WindowSize;
	type ReportLatency = ReportLatency;
}

/// Submits transaction with the node's public and signature type. Adheres to the signed extension
/// format of the chain.
impl<LocalCall> frame_system::offchain::CreateSignedTransaction<LocalCall> for Runtime where
	Call: From<LocalCall>,
{
	fn create_transaction<C: frame_system::offchain::AppCrypto<Self::Public, Self::Signature>>(
		call: Call,
		public: <Signature as Verify>::Signer,
		account: AccountId,
		nonce: <Runtime as frame_system::Trait>::Index,
	) -> Option<(Call, <UncheckedExtrinsic as ExtrinsicT>::SignaturePayload)> {
		// take the biggest period possible.
		let period = BlockHashCount::get()
			.checked_next_power_of_two()
			.map(|c| c / 2)
			.unwrap_or(2) as u64;

		let current_block = System::block_number()
			.saturated_into::<u64>()
			// The `System::block_number` is initialized with `n+1`,
			// so the actual block number is `n`.
			.saturating_sub(1);
		let tip = 0;
		let extra: SignedExtra = (
			frame_system::CheckSpecVersion::<Runtime>::new(),
			frame_system::CheckTxVersion::<Runtime>::new(),
			frame_system::CheckGenesis::<Runtime>::new(),
			frame_system::CheckMortality::<Runtime>::from(generic::Era::mortal(period, current_block)),
			frame_system::CheckNonce::<Runtime>::from(nonce),
			frame_system::CheckWeight::<Runtime>::new(),
			pallet_transaction_payment::ChargeTransactionPayment::<Runtime>::from(tip),
		);
		let raw_payload = SignedPayload::new(call, extra).map_err(|e| {
			debug::warn!("Unable to create signed payload: {:?}", e);
		}).ok()?;
		let signature = raw_payload.using_encoded(|payload| {
			C::sign(payload, public)
		})?;
		let (call, extra, _) = raw_payload.deconstruct();
		Some((call, (account, signature, extra)))
	}
}

impl frame_system::offchain::SigningTypes for Runtime {
	type Public = <Signature as Verify>::Signer;
	type Signature = Signature;
}

impl<C> frame_system::offchain::SendTransactionTypes<C> for Runtime where
	Call: From<C>,
{
	type OverarchingCall = Call;
	type Extrinsic = UncheckedExtrinsic;
}

parameter_types! {
	pub Prefix: &'static [u8] = b"Pay KSMs to the Kusama account:";
}

impl claims::Trait for Runtime {
	type Event = Event;
	type VestingSchedule = Vesting;
	type Prefix = Prefix;
	type MoveClaimOrigin = pallet_collective::EnsureProportionMoreThan<_1, _2, AccountId, CouncilCollective>;
}

parameter_types! {
	// Minimum 100 bytes/KSM deposited (1 CENT/byte)
	pub const BasicDeposit: Balance = 10 * DOLLARS;       // 258 bytes on-chain
	pub const FieldDeposit: Balance = 250 * CENTS;        // 66 bytes on-chain
	pub const SubAccountDeposit: Balance = 2 * DOLLARS;   // 53 bytes on-chain
	pub const MaxSubAccounts: u32 = 100;
	pub const MaxAdditionalFields: u32 = 100;
	pub const MaxRegistrars: u32 = 20;
}

impl pallet_identity::Trait for Runtime {
	type Event = Event;
	type Currency = Balances;
	type Slashed = Treasury;
	type BasicDeposit = BasicDeposit;
	type FieldDeposit = FieldDeposit;
	type SubAccountDeposit = SubAccountDeposit;
	type MaxSubAccounts = MaxSubAccounts;
	type MaxAdditionalFields = MaxAdditionalFields;
	type MaxRegistrars = MaxRegistrars;
	type RegistrarOrigin = MoreThanHalfCouncil;
	type ForceOrigin = MoreThanHalfCouncil;
	type WeightInfo = ();
}

impl pallet_utility::Trait for Runtime {
	type Event = Event;
	type Call = Call;
	type WeightInfo = weights::pallet_utility::WeightInfo;
}

parameter_types! {
	// One storage item; key size is 32; value is size 4+4+16+32 bytes = 56 bytes.
	pub const DepositBase: Balance = deposit(1, 88);
	// Additional storage item size of 32 bytes.
	pub const DepositFactor: Balance = deposit(0, 32);
	pub const MaxSignatories: u16 = 100;
}

impl pallet_multisig::Trait for Runtime {
	type Event = Event;
	type Call = Call;
	type Currency = Balances;
	type DepositBase = DepositBase;
	type DepositFactor = DepositFactor;
	type MaxSignatories = MaxSignatories;
	type WeightInfo = ();
}

parameter_types! {
	pub const ConfigDepositBase: Balance = 5 * DOLLARS;
	pub const FriendDepositFactor: Balance = 50 * CENTS;
	pub const MaxFriends: u16 = 9;
	pub const RecoveryDeposit: Balance = 5 * DOLLARS;
}

impl pallet_recovery::Trait for Runtime {
	type Event = Event;
	type Call = Call;
	type Currency = Balances;
	type ConfigDepositBase = ConfigDepositBase;
	type FriendDepositFactor = FriendDepositFactor;
	type MaxFriends = MaxFriends;
	type RecoveryDeposit = RecoveryDeposit;
}

parameter_types! {
	pub const CandidateDeposit: Balance = 10 * DOLLARS;
	pub const WrongSideDeduction: Balance = 2 * DOLLARS;
	pub const MaxStrikes: u32 = 10;
	pub const RotationPeriod: BlockNumber = 80 * HOURS;
	pub const PeriodSpend: Balance = 500 * DOLLARS;
	pub const MaxLockDuration: BlockNumber = 36 * 30 * DAYS;
	pub const ChallengePeriod: BlockNumber = 7 * DAYS;
	pub const SocietyModuleId: ModuleId = ModuleId(*b"py/socie");
}

impl pallet_society::Trait for Runtime {
	type Event = Event;
	type Currency = Balances;
	type Randomness = RandomnessCollectiveFlip;
	type CandidateDeposit = CandidateDeposit;
	type WrongSideDeduction = WrongSideDeduction;
	type MaxStrikes = MaxStrikes;
	type PeriodSpend = PeriodSpend;
	type MembershipChanged = ();
	type RotationPeriod = RotationPeriod;
	type MaxLockDuration = MaxLockDuration;
	type FounderSetOrigin = pallet_collective::EnsureProportionMoreThan<_1, _2, AccountId, CouncilCollective>;
	type SuspensionJudgementOrigin = pallet_society::EnsureFounder<Runtime>;
	type ChallengePeriod = ChallengePeriod;
	type ModuleId = SocietyModuleId;
}

parameter_types! {
	pub const MinVestedTransfer: Balance = 100 * DOLLARS;
}

impl pallet_vesting::Trait for Runtime {
	type Event = Event;
	type Currency = Balances;
	type BlockNumberToBalance = ConvertInto;
	type MinVestedTransfer = MinVestedTransfer;
	type WeightInfo = ();
}

parameter_types! {
	// One storage item; key size 32, value size 8; .
	pub const ProxyDepositBase: Balance = deposit(1, 8);
	// Additional storage item size of 33 bytes.
	pub const ProxyDepositFactor: Balance = deposit(0, 33);
	pub const MaxProxies: u16 = 32;
	pub const AnnouncementDepositBase: Balance = deposit(1, 8);
	pub const AnnouncementDepositFactor: Balance = deposit(0, 66);
	pub const MaxPending: u16 = 32;
}

impl<I: frame_support::traits::Instance> dummy::Trait<I> for Runtime { }

/// The type used to represent the kinds of proxying allowed.
#[derive(Copy, Clone, Eq, PartialEq, Ord, PartialOrd, Encode, Decode, RuntimeDebug)]
pub enum ProxyType {
	Any,
	NonTransfer,
	Governance,
	Staking,
	IdentityJudgement,
}
impl Default for ProxyType { fn default() -> Self { Self::Any } }
impl InstanceFilter<Call> for ProxyType {
	fn filter(&self, c: &Call) -> bool {
		match self {
			ProxyType::Any => true,
			ProxyType::NonTransfer => matches!(c,
				Call::System(..) |
				Call::Babe(..) |
				Call::Timestamp(..) |
				Call::Indices(pallet_indices::Call::claim(..)) |
				Call::Indices(pallet_indices::Call::free(..)) |
				Call::Indices(pallet_indices::Call::freeze(..)) |
				// Specifically omitting Indices `transfer`, `force_transfer`
				// Specifically omitting the entire Balances pallet
				Call::Authorship(..) |
				Call::Staking(..) |
				Call::Offences(..) |
				Call::Session(..) |
				Call::FinalityTracker(..) |
				Call::Grandpa(..) |
				Call::ImOnline(..) |
				Call::AuthorityDiscovery(..) |
				Call::Democracy(..) |
				Call::Council(..) |
				Call::TechnicalCommittee(..) |
				Call::ElectionsPhragmen(..) |
				Call::TechnicalMembership(..) |
				Call::Treasury(..) |
				Call::Claims(..) |
				Call::DummyParachains(..) |
				Call::DummyAttestations(..) |
				Call::DummySlots(..) |
				Call::DummyRegistrar(..) |
				Call::Utility(..) |
				Call::Identity(..) |
				Call::Society(..) |
				Call::Recovery(pallet_recovery::Call::as_recovered(..)) |
				Call::Recovery(pallet_recovery::Call::vouch_recovery(..)) |
				Call::Recovery(pallet_recovery::Call::claim_recovery(..)) |
				Call::Recovery(pallet_recovery::Call::close_recovery(..)) |
				Call::Recovery(pallet_recovery::Call::remove_recovery(..)) |
				Call::Recovery(pallet_recovery::Call::cancel_recovered(..)) |
				// Specifically omitting Recovery `create_recovery`, `initiate_recovery`
				Call::Vesting(pallet_vesting::Call::vest(..)) |
				Call::Vesting(pallet_vesting::Call::vest_other(..)) |
				// Specifically omitting Vesting `vested_transfer`, and `force_vested_transfer`
				Call::Scheduler(..) |
				Call::Proxy(..) |
				Call::Multisig(..)
			),
			ProxyType::Governance => matches!(c,
				Call::Democracy(..) | Call::Council(..) | Call::TechnicalCommittee(..)
					| Call::ElectionsPhragmen(..) | Call::Treasury(..) | Call::Utility(..)
			),
			ProxyType::Staking => matches!(c,
				Call::Staking(..) | Call::Utility(..)
			),
			ProxyType::IdentityJudgement => matches!(c,
				Call::Identity(pallet_identity::Call::provide_judgement(..))
				| Call::Utility(pallet_utility::Call::batch(..))
			)
		}
	}
	fn is_superset(&self, o: &Self) -> bool {
		match (self, o) {
			(x, y) if x == y => true,
			(ProxyType::Any, _) => true,
			(_, ProxyType::Any) => false,
			(ProxyType::NonTransfer, _) => true,
			_ => false,
		}
	}
}

impl pallet_proxy::Trait for Runtime {
	type Event = Event;
	type Call = Call;
	type Currency = Balances;
	type ProxyType = ProxyType;
	type ProxyDepositBase = ProxyDepositBase;
	type ProxyDepositFactor = ProxyDepositFactor;
	type MaxProxies = MaxProxies;
	type WeightInfo = weights::pallet_proxy::WeightInfo;
	type MaxPending = MaxPending;
	type CallHasher = BlakeTwo256;
	type AnnouncementDepositBase = AnnouncementDepositBase;
	type AnnouncementDepositFactor = AnnouncementDepositFactor;
}

pub struct CustomOnRuntimeUpgrade;
impl frame_support::traits::OnRuntimeUpgrade for CustomOnRuntimeUpgrade {
	fn on_runtime_upgrade() -> frame_support::weights::Weight {
		if pallet_scheduler::Module::<Runtime>::migrate_v1_to_t2() {
			<Runtime as frame_system::Trait>::MaximumBlockWeight::get()
		} else {
			<Runtime as frame_system::Trait>::DbWeight::get().reads(1) + 500_000_000
		}
	}
}

construct_runtime! {
	pub enum Runtime where
		Block = Block,
		NodeBlock = primitives::v1::Block,
		UncheckedExtrinsic = UncheckedExtrinsic
	{
		// Basic stuff; balances is uncallable initially.
		System: frame_system::{Module, Call, Storage, Config, Event<T>},
		RandomnessCollectiveFlip: pallet_randomness_collective_flip::{Module, Storage},

		// Must be before session.
		Babe: pallet_babe::{Module, Call, Storage, Config, Inherent, ValidateUnsigned},

		Timestamp: pallet_timestamp::{Module, Call, Storage, Inherent},
		Indices: pallet_indices::{Module, Call, Storage, Config<T>, Event<T>},
		Balances: pallet_balances::{Module, Call, Storage, Config<T>, Event<T>},
		TransactionPayment: pallet_transaction_payment::{Module, Storage},

		// Consensus support.
		Authorship: pallet_authorship::{Module, Call, Storage},
		Staking: pallet_staking::{Module, Call, Storage, Config<T>, Event<T>, ValidateUnsigned},
		Offences: pallet_offences::{Module, Call, Storage, Event},
		Historical: session_historical::{Module},
		Session: pallet_session::{Module, Call, Storage, Event, Config<T>},
		FinalityTracker: pallet_finality_tracker::{Module, Call, Storage, Inherent},
		Grandpa: pallet_grandpa::{Module, Call, Storage, Config, Event, ValidateUnsigned},
		ImOnline: pallet_im_online::{Module, Call, Storage, Event<T>, ValidateUnsigned, Config<T>},
		AuthorityDiscovery: pallet_authority_discovery::{Module, Call, Config},

		// Governance stuff; uncallable initially.
		Democracy: pallet_democracy::{Module, Call, Storage, Config, Event<T>},
		Council: pallet_collective::<Instance1>::{Module, Call, Storage, Origin<T>, Event<T>, Config<T>},
		TechnicalCommittee: pallet_collective::<Instance2>::{Module, Call, Storage, Origin<T>, Event<T>, Config<T>},
		ElectionsPhragmen: pallet_elections_phragmen::{Module, Call, Storage, Event<T>, Config<T>},
		TechnicalMembership: pallet_membership::<Instance1>::{Module, Call, Storage, Event<T>, Config<T>},
		Treasury: pallet_treasury::{Module, Call, Storage, Event<T>},

		// Claims. Usable initially.
		Claims: claims::{Module, Call, Storage, Event<T>, Config<T>, ValidateUnsigned},

		// Old parachains stuff. All dummies to avoid messing up the transaction indices.
		DummyParachains: dummy::<Instance0>::{Module, Call},
		DummyAttestations: dummy::<Instance1>::{Module, Call},
		DummySlots: dummy::<Instance2>::{Module, Call},
		DummyRegistrar: dummy::<Instance3>::{Module, Call},

		// Utility module.
		Utility: pallet_utility::{Module, Call, Event},

		// Less simple identity module.
		Identity: pallet_identity::{Module, Call, Storage, Event<T>},

		// Society module.
		Society: pallet_society::{Module, Call, Storage, Event<T>},

		// Social recovery module.
		Recovery: pallet_recovery::{Module, Call, Storage, Event<T>},

		// Vesting. Usable initially, but removed once all vesting is finished.
		Vesting: pallet_vesting::{Module, Call, Storage, Event<T>, Config<T>},

		// System scheduler.
		Scheduler: pallet_scheduler::{Module, Call, Storage, Event<T>},

		// Proxy module. Late addition.
		Proxy: pallet_proxy::{Module, Call, Storage, Event<T>},

		// Multisig module. Late addition.
		Multisig: pallet_multisig::{Module, Call, Storage, Event<T>},
	}
}

/// The address format for describing accounts.
pub type Address = AccountId;
/// Block header type as expected by this runtime.
pub type Header = generic::Header<BlockNumber, BlakeTwo256>;
/// Block type as expected by this runtime.
pub type Block = generic::Block<Header, UncheckedExtrinsic>;
/// A Block signed with a Justification
pub type SignedBlock = generic::SignedBlock<Block>;
/// BlockId type as expected by this runtime.
pub type BlockId = generic::BlockId<Block>;
/// The SignedExtension to the basic transaction logic.
pub type SignedExtra = (
	frame_system::CheckSpecVersion<Runtime>,
	frame_system::CheckTxVersion<Runtime>,
	frame_system::CheckGenesis<Runtime>,
	frame_system::CheckMortality<Runtime>,
	frame_system::CheckNonce<Runtime>,
	frame_system::CheckWeight<Runtime>,
	pallet_transaction_payment::ChargeTransactionPayment<Runtime>,
);
/// Unchecked extrinsic type as expected by this runtime.
pub type UncheckedExtrinsic = generic::UncheckedExtrinsic<Address, Call, Signature, SignedExtra>;
/// Extrinsic type that has already been checked.
pub type CheckedExtrinsic = generic::CheckedExtrinsic<AccountId, Nonce, Call>;
/// Executive: handles dispatch to the various modules.
pub type Executive = frame_executive::Executive<
	Runtime,
	Block,
	frame_system::ChainContext<Runtime>,
	Runtime,
	AllModules,
	CustomOnRuntimeUpgrade
>;
/// The payload being signed in the transactions.
pub type SignedPayload = generic::SignedPayload<Call, SignedExtra>;

#[cfg(not(feature = "disable-runtime-api"))]
sp_api::impl_runtime_apis! {
	impl sp_api::Core<Block> for Runtime {
		fn version() -> RuntimeVersion {
			VERSION
		}

		fn execute_block(block: Block) {
			Executive::execute_block(block)
		}

		fn initialize_block(header: &<Block as BlockT>::Header) {
			Executive::initialize_block(header)
		}
	}

	impl sp_api::Metadata<Block> for Runtime {
		fn metadata() -> OpaqueMetadata {
			Runtime::metadata().into()
		}
	}

	impl block_builder_api::BlockBuilder<Block> for Runtime {
		fn apply_extrinsic(extrinsic: <Block as BlockT>::Extrinsic) -> ApplyExtrinsicResult {
			Executive::apply_extrinsic(extrinsic)
		}

		fn finalize_block() -> <Block as BlockT>::Header {
			Executive::finalize_block()
		}

		fn inherent_extrinsics(data: inherents::InherentData) -> Vec<<Block as BlockT>::Extrinsic> {
			data.create_extrinsics()
		}

		fn check_inherents(
			block: Block,
			data: inherents::InherentData,
		) -> inherents::CheckInherentsResult {
			data.check_extrinsics(&block)
		}

		fn random_seed() -> <Block as BlockT>::Hash {
			RandomnessCollectiveFlip::random_seed()
		}
	}

	impl tx_pool_api::runtime_api::TaggedTransactionQueue<Block> for Runtime {
		fn validate_transaction(
			source: TransactionSource,
			tx: <Block as BlockT>::Extrinsic,
		) -> TransactionValidity {
			Executive::validate_transaction(source, tx)
		}
	}

	impl offchain_primitives::OffchainWorkerApi<Block> for Runtime {
		fn offchain_worker(header: &<Block as BlockT>::Header) {
			Executive::offchain_worker(header)
		}
	}

	// Dummy implementation to continue supporting old parachains runtime temporarily.
	impl p_v0::ParachainHost<Block> for Runtime {
		fn validators() -> Vec<p_v0::ValidatorId> {
			// this is a compile-time check of size equality. note that we don't invoke
			// the function and nothing here is unsafe.
			let _ = core::mem::transmute::<p_v0::ValidatorId, AccountId>;

			// Yes, these aren't actually the parachain session keys.
			// It doesn't matter, but we shouldn't return a zero-sized vector here.
			// As there are no parachains
			Session::validators()
				.into_iter()
				.map(|k| k.using_encoded(|s| Decode::decode(&mut &s[..]))
					.expect("correct size and raw-bytes; qed"))
				.collect()
		}
		fn duty_roster() -> p_v0::DutyRoster {
			let v = Session::validators();
			p_v0::DutyRoster { validator_duty: (0..v.len()).map(|_| p_v0::Chain::Relay).collect() }
		}
		fn active_parachains() -> Vec<(p_v0::Id, Option<(p_v0::CollatorId, p_v0::Retriable)>)> {
			Vec::new()
		}
		fn global_validation_data() -> p_v0::GlobalValidationData {
			p_v0::GlobalValidationData {
				max_code_size: 1,
				max_head_data_size: 1,
				block_number: System::block_number().saturating_sub(1),
			}
		}
		fn local_validation_data(_id: p_v0::Id) -> Option<p_v0::LocalValidationData> {
			None
		}
		fn parachain_code(_id: p_v0::Id) -> Option<p_v0::ValidationCode> {
			None
		}
		fn get_heads(_extrinsics: Vec<<Block as BlockT>::Extrinsic>)
			-> Option<Vec<p_v0::AbridgedCandidateReceipt>>
		{
			None
		}
		fn signing_context() -> p_v0::SigningContext {
			p_v0::SigningContext {
				parent_hash: System::parent_hash(),
				session_index: Session::current_index(),
			}
		}
		fn downward_messages(_id: p_v0::Id) -> Vec<p_v0::DownwardMessage> {
			Vec::new()
		}
	}

	impl fg_primitives::GrandpaApi<Block> for Runtime {
		fn grandpa_authorities() -> Vec<(GrandpaId, u64)> {
			Grandpa::grandpa_authorities()
		}

		fn submit_report_equivocation_unsigned_extrinsic(
			equivocation_proof: fg_primitives::EquivocationProof<
				<Block as BlockT>::Hash,
				sp_runtime::traits::NumberFor<Block>,
			>,
			key_owner_proof: fg_primitives::OpaqueKeyOwnershipProof,
		) -> Option<()> {
			let key_owner_proof = key_owner_proof.decode()?;

			Grandpa::submit_unsigned_equivocation_report(
				equivocation_proof,
				key_owner_proof,
			)
		}

		fn generate_key_ownership_proof(
			_set_id: fg_primitives::SetId,
			authority_id: fg_primitives::AuthorityId,
		) -> Option<fg_primitives::OpaqueKeyOwnershipProof> {
			use codec::Encode;

			Historical::prove((fg_primitives::KEY_TYPE, authority_id))
				.map(|p| p.encode())
				.map(fg_primitives::OpaqueKeyOwnershipProof::new)
		}
	}

	impl babe_primitives::BabeApi<Block> for Runtime {
		fn configuration() -> babe_primitives::BabeGenesisConfiguration {
			// The choice of `c` parameter (where `1 - c` represents the
			// probability of a slot being empty), is done in accordance to the
			// slot duration and expected target block time, for safely
			// resisting network delays of maximum two seconds.
			// <https://research.web3.foundation/en/latest/polkadot/BABE/Babe/#6-practical-results>
			babe_primitives::BabeGenesisConfiguration {
				slot_duration: Babe::slot_duration(),
				epoch_length: EpochDuration::get(),
				c: PRIMARY_PROBABILITY,
				genesis_authorities: Babe::authorities(),
				randomness: Babe::randomness(),
				allowed_slots: babe_primitives::AllowedSlots::PrimaryAndSecondaryPlainSlots,
			}
		}

		fn current_epoch_start() -> babe_primitives::SlotNumber {
			Babe::current_epoch_start()
		}

		fn generate_key_ownership_proof(
			_slot_number: babe_primitives::SlotNumber,
			authority_id: babe_primitives::AuthorityId,
		) -> Option<babe_primitives::OpaqueKeyOwnershipProof> {
			use codec::Encode;

			Historical::prove((babe_primitives::KEY_TYPE, authority_id))
				.map(|p| p.encode())
				.map(babe_primitives::OpaqueKeyOwnershipProof::new)
		}

		fn submit_report_equivocation_unsigned_extrinsic(
			equivocation_proof: babe_primitives::EquivocationProof<<Block as BlockT>::Header>,
			key_owner_proof: babe_primitives::OpaqueKeyOwnershipProof,
		) -> Option<()> {
			let key_owner_proof = key_owner_proof.decode()?;

			Babe::submit_unsigned_equivocation_report(
				equivocation_proof,
				key_owner_proof,
			)
		}
	}

	impl authority_discovery_primitives::AuthorityDiscoveryApi<Block> for Runtime {
		fn authorities() -> Vec<AuthorityDiscoveryId> {
			AuthorityDiscovery::authorities()
		}
	}

	impl sp_session::SessionKeys<Block> for Runtime {
		fn generate_session_keys(seed: Option<Vec<u8>>) -> Vec<u8> {
			SessionKeys::generate(seed)
		}

		fn decode_session_keys(
			encoded: Vec<u8>,
		) -> Option<Vec<(Vec<u8>, sp_core::crypto::KeyTypeId)>> {
			SessionKeys::decode_into_raw_public_keys(&encoded)
		}
	}

	impl frame_system_rpc_runtime_api::AccountNonceApi<Block, AccountId, Nonce> for Runtime {
		fn account_nonce(account: AccountId) -> Nonce {
			System::account_nonce(account)
		}
	}

	impl pallet_transaction_payment_rpc_runtime_api::TransactionPaymentApi<
		Block,
		Balance,
	> for Runtime {
		fn query_info(uxt: <Block as BlockT>::Extrinsic, len: u32) -> RuntimeDispatchInfo<Balance> {
			TransactionPayment::query_info(uxt, len)
		}
	}

	#[cfg(feature = "runtime-benchmarks")]
	impl frame_benchmarking::Benchmark<Block> for Runtime {
		fn dispatch_benchmark(
			config: frame_benchmarking::BenchmarkConfig
		) -> Result<Vec<frame_benchmarking::BenchmarkBatch>, RuntimeString> {
			use frame_benchmarking::{Benchmarking, BenchmarkBatch, add_benchmark, TrackedStorageKey};
			// Trying to add benchmarks directly to the Session Pallet caused cyclic dependency issues.
			// To get around that, we separated the Session benchmarks into its own crate, which is why
			// we need these two lines below.
			use pallet_session_benchmarking::Module as SessionBench;
			use pallet_offences_benchmarking::Module as OffencesBench;
			use frame_system_benchmarking::Module as SystemBench;

			impl pallet_session_benchmarking::Trait for Runtime {}
			impl pallet_offences_benchmarking::Trait for Runtime {}
			impl frame_system_benchmarking::Trait for Runtime {}

			let whitelist: Vec<TrackedStorageKey> = vec![
				// Block Number
				hex_literal::hex!("26aa394eea5630e07c48ae0c9558cef702a5c1b19ab7a04f536c519aca4983ac").to_vec().into(),
				// Total Issuance
				hex_literal::hex!("c2261276cc9d1f8598ea4b6a74b15c2f57c875e4cff74148e4628f264b974c80").to_vec().into(),
				// Execution Phase
				hex_literal::hex!("26aa394eea5630e07c48ae0c9558cef7ff553b5a9862a516939d82b3d3d8661a").to_vec().into(),
				// Event Count
				hex_literal::hex!("26aa394eea5630e07c48ae0c9558cef70a98fdbe9ce6c55837576c60c7af3850").to_vec().into(),
				// System Events
				hex_literal::hex!("26aa394eea5630e07c48ae0c9558cef780d41e5e16056765bc8461851072c9d7").to_vec().into(),
				// Treasury Account
				hex_literal::hex!("26aa394eea5630e07c48ae0c9558cef7b99d880ec681799c0cf30e8886371da95ecffd7b6c0f78751baa9d281e0bfa3a6d6f646c70792f74727372790000000000000000000000000000000000000000").to_vec().into(),
			];

			let mut batches = Vec::<BenchmarkBatch>::new();
			let params = (&config, &whitelist);
			// Polkadot
			add_benchmark!(params, batches, claims, Claims);
			// Substrate
			add_benchmark!(params, batches, pallet_balances, Balances);
			add_benchmark!(params, batches, pallet_collective, Council);
			add_benchmark!(params, batches, pallet_democracy, Democracy);
			add_benchmark!(params, batches, pallet_elections_phragmen, ElectionsPhragmen);
			add_benchmark!(params, batches, pallet_identity, Identity);
			add_benchmark!(params, batches, pallet_im_online, ImOnline);
			add_benchmark!(params, batches, pallet_offences, OffencesBench::<Runtime>);
			add_benchmark!(params, batches, pallet_scheduler, Scheduler);
			add_benchmark!(params, batches, pallet_session, SessionBench::<Runtime>);
			add_benchmark!(params, batches, pallet_staking, Staking);
			add_benchmark!(params, batches, frame_system, SystemBench::<Runtime>);
			add_benchmark!(params, batches, pallet_timestamp, Timestamp);
			add_benchmark!(params, batches, pallet_treasury, Treasury);
			add_benchmark!(params, batches, pallet_utility, Utility);
			add_benchmark!(params, batches, pallet_vesting, Vesting);

			if batches.is_empty() { return Err("Benchmark not found for this pallet.".into()) }
			Ok(batches)
		}
	}
}<|MERGE_RESOLUTION|>--- conflicted
+++ resolved
@@ -425,15 +425,9 @@
 	pub const CandidacyBond: Balance = 1 * DOLLARS;
 	pub const VotingBond: Balance = 5 * CENTS;
 	/// Daily council elections.
-<<<<<<< HEAD
 	pub const TermDuration: BlockNumber = 2 * MINUTES;
-	pub const DesiredMembers: u32 = 17;
-	pub const DesiredRunnersUp: u32 = 7;
-=======
-	pub const TermDuration: BlockNumber = 24 * HOURS;
 	pub const DesiredMembers: u32 = 19;
 	pub const DesiredRunnersUp: u32 = 19;
->>>>>>> e2ebf25b
 	pub const ElectionsPhragmenModuleId: LockIdentifier = *b"phrelect";
 }
 // Make sure that there are no more than MaxMembers members elected via phragmen.
