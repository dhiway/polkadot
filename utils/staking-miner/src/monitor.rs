use crate::{prelude::*, MonitorConfig, SubmissionStrategy};
use pallet_election_provider_multi_phase::{MinerConfig, RawSolution};
use sp_runtime::Perbill;
use std::sync::Arc;
use subxt::TransactionStatus;

/// Ensure that now is the signed phase.
async fn ensure_signed_phase(api: &RuntimeApi, hash: Hash) -> Result<(), Error> {
	use runtime::pallet_election_provider_multi_phase::Phase;

	match api.storage().election_provider_multi_phase().current_phase(Some(hash)).await {
		Ok(Phase::Signed) => Ok(()),
		Ok(_phase) => Err(Error::IncorrectPhase),
		Err(e) => Err(e.into()),
	}
}

/// Ensure that our current `us` have not submitted anything previously.
async fn ensure_no_previous_solution(
	api: &RuntimeApi,
	at: Hash,
	us: &subxt::sp_runtime::AccountId32,
) -> Result<(), Error> {
	let indices = api
		.storage()
		.election_provider_multi_phase()
		.signed_submission_indices(Some(at))
		.await?;

	for (_score, idx) in indices.0 {
		let submission = api
			.storage()
			.election_provider_multi_phase()
			.signed_submissions_map(&idx, Some(at))
			.await?;

		if let Some(submission) = submission {
			if &submission.who == us {
				return Err(Error::AlreadySubmitted);
			}
		}
	}

	Ok(())
}

/// Reads all current solutions and checks the scores according to the `SubmissionStrategy`.
async fn ensure_no_better_solution(
	api: &RuntimeApi,
	at: Hash,
	score: sp_npos_elections::ElectionScore,
	strategy: SubmissionStrategy,
) -> Result<(), Error> {
	let epsilon = match strategy {
		// don't care about current scores.
		SubmissionStrategy::Always => return Ok(()),
		SubmissionStrategy::IfLeading => Perbill::zero(),
		SubmissionStrategy::ClaimBetterThan(epsilon) => epsilon,
	};

	let indices = api
		.storage()
		.election_provider_multi_phase()
		.signed_submission_indices(Some(at))
		.await?;

	for (s, _) in indices.0 {
		let other_score = sp_npos_elections::ElectionScore {
			minimal_stake: s.minimal_stake,
			sum_stake: s.sum_stake,
			sum_stake_squared: s.sum_stake_squared,
		};

		if !score.strict_threshold_better(other_score, epsilon) {
			return Err(Error::BetterScoreExist);
		}
	}

	Ok(())
}

<<<<<<< HEAD
pub(crate) async fn run<M>(
	client: SubxtClient,
	config: MonitorConfig,
	signer: Arc<Signer>,
) -> Result<(), Error>
where
	M: MinerConfig<
			AccountId = AccountId,
			MaxVotesPerVoter = crate::chains::MinerMaxVotesPerVoter,
			Solution = crate::chains::polkadot::NposSolution16,
		> + 'static,
	<M as MinerConfig>::Solution: Send + Sync,
{
	let mut subscription = if config.listen == "head" {
		client.rpc().subscribe_blocks().await
	} else {
		client.rpc().subscribe_finalized_blocks().await
	}?;

	let (tx, mut rx) = tokio::sync::mpsc::unbounded_channel::<Error>();

	loop {
		let at = tokio::select! {
			maybe_rp = subscription.next() => {
				match maybe_rp {
					Some(Ok(r)) => r,
					Some(Err(e)) => {
						log::error!(target: LOG_TARGET, "subscription failed to decode Header {:?}, this is bug please file an issue", e);
						return Err(e.into());
=======
macro_rules! monitor_cmd_for { ($runtime:tt) => { paste::paste! {

	/// The monitor command.
	pub(crate) async fn [<monitor_cmd_ $runtime>](
		rpc: SharedRpcClient,
		config: MonitorConfig,
		signer: Signer,
	) -> Result<(), Error<$crate::[<$runtime _runtime_exports>]::Runtime>> {
		use $crate::[<$runtime _runtime_exports>]::*;
		type StakingMinerError = Error<$crate::[<$runtime _runtime_exports>]::Runtime>;

		let heads_subscription = ||
			if config.listen == "head" {
				rpc.subscribe_new_heads()
			} else {
				rpc.subscribe_finalized_heads()
			};

		let mut subscription = heads_subscription().await?;
		let (tx, mut rx) = mpsc::unbounded_channel::<StakingMinerError>();

		loop {
			let at = tokio::select! {
				maybe_rp = subscription.next() => {
					match maybe_rp {
						Some(Ok(r)) => r,
						Some(Err(e)) => {
							log::error!(target: LOG_TARGET, "subscription failed to decode Header {:?}, this is bug please file an issue", e);
							return Err(e.into());
						}
						// The subscription was dropped, should only happen if:
						//	- the connection was closed.
						//	- the subscription could not keep up with the server.
						None => {
							log::warn!(target: LOG_TARGET, "subscription to `subscribeNewHeads/subscribeFinalizedHeads` terminated. Retrying..");
							subscription = heads_subscription().await?;
							continue
						}
>>>>>>> 4aea2463
					}
					// The subscription was dropped, should only happen if:
					//	- the connection was closed.
					//	- the subscription could not keep up with the server.
					None => {
						log::warn!(target: LOG_TARGET, "subscription to `subscribeNewHeads/subscribeFinalizedHeads` terminated. Retrying..");
						subscription = if config.listen == "head" {
							client.rpc().subscribe_blocks().await
						} else {
							client.rpc().subscribe_finalized_blocks().await
						}?;

						continue
					}
				}
			},
			maybe_err = rx.recv() => {
				match maybe_err {
					Some(err) => return Err(err),
					None => unreachable!("at least one sender kept in the main loop should always return Some; qed"),
				}
			}
		};

		// Spawn task and non-recoverable errors are sent back to the main task
		// such as if the connection has been closed.
		tokio::spawn(send_and_watch_extrinsic::<M>(
			tx.clone(),
			at,
			client.clone(),
			signer.clone(),
			config.clone(),
		));
	}
}

/// Construct extrinsic at given block and watch it.
async fn send_and_watch_extrinsic<M>(
	tx: tokio::sync::mpsc::UnboundedSender<Error>,
	at: Header,
	client: SubxtClient,
	signer: Arc<Signer>,
	config: MonitorConfig,
) where
	M: MinerConfig<
			AccountId = AccountId,
			MaxVotesPerVoter = crate::chains::MinerMaxVotesPerVoter,
			Solution = crate::chains::polkadot::NposSolution16,
		> + 'static,
	<M as MinerConfig>::Solution: Send + Sync,
{
	/*async fn flatten<T>(handle: tokio::task::JoinHandle<Result<T, Error>>) -> Result<T, Error> {
		match handle.await {
			Ok(Ok(result)) => Ok(result),
			Ok(Err(err)) => Err(err),
			Err(err) => panic!("tokio spawn task failed; kill task: {:?}", err),
		}
	}*/

	let hash = at.hash();
	log::trace!(target: LOG_TARGET, "new event at #{:?} ({:?})", at.number, hash);

	let api: RuntimeApi = client.to_runtime_api();

	if let Err(e) = ensure_signed_phase(&api, hash).await {
		log::debug!(
			target: LOG_TARGET,
			"ensure_signed_phase failed: {:?}; skipping block: {}",
			e,
			at.number
		);
		return;
	}

	if let Err(e) = ensure_no_previous_solution(&api, hash, signer.account_id()).await {
		log::debug!(
			target: LOG_TARGET,
			"ensure_no_previous_solution failed: {:?}; skipping block: {}",
			e,
			at.number
		);
		return;
	}

	log::debug!("prep to create raw solution");

	let (solution, score, size) =
		match crate::helpers::mine_solution::<M>(&api, Some(hash), config.solver).await {
			Ok(s) => s,
			Err(e) => {
				log::error!(target: LOG_TARGET, "Mining solution failed: {:?}", e);
				return;
			},
		};

	let round = match api.storage().election_provider_multi_phase().round(Some(hash)).await {
		Ok(round) => round,
		Err(e) => {
			log::error!(target: LOG_TARGET, "Mining solution failed: {:?}", e);
			return;
		},
	};

	log::info!(target: LOG_TARGET, "mined solution with {:?} size: {:?}", score, size);

	if let Err(e) = ensure_no_better_solution(&api, hash, score, config.submission_strategy).await {
		log::debug!(
			target: LOG_TARGET,
			"ensure_no_better_solution failed: {:?}; skipping block: {}",
			e,
			at.number
		);
		return;
	}

	if let Err(e) = ensure_signed_phase(&api, hash).await {
		log::debug!(
			target: LOG_TARGET,
			"ensure_signed_phase failed: {:?}; skipping block: {}",
			e,
			at.number
		);
		return;
	}

<<<<<<< HEAD
	let raw_solution =
		crate::helpers::to_subxt_raw_solution(RawSolution { solution, score, round });
	let xt = api.tx().election_provider_multi_phase().submit(raw_solution)?;

	// This might fail with outdated nonce let it just crash if that happens.
	let mut status_sub = xt.sign_and_submit_then_watch_default(&*signer).await.unwrap();

	loop {
		let status = match status_sub.next_item().await {
			Some(Ok(status)) => status,
			Some(Err(err)) => {
				log::error!(
					target: LOG_TARGET,
					"watch submit extrinsic at {:?} failed: {:?}",
					hash,
					err
				);
				return;
			},
			None => {
				log::error!(target: LOG_TARGET, "watch submit extrinsic at {:?} closed", hash,);
				return;
			},
		};

		match status {
			TransactionStatus::Ready
			| TransactionStatus::Broadcast(_)
			| TransactionStatus::Future => (),
			TransactionStatus::InBlock(details) => {
				log::info!(target: LOG_TARGET, "included at {:?}", details.block_hash());
				let events = details.wait_for_success().await.unwrap();

				let solution_stored =
					events
						.find_first::<crate::runtime::election_provider_multi_phase::events::SolutionStored>(
=======
			let mut tx_subscription = match rpc.watch_extrinsic(&bytes).await {
				Ok(sub) => sub,
				Err(RpcError::RestartNeeded(e)) => {
					let _ = tx.send(RpcError::RestartNeeded(e).into());
					return
				},
				Err(why) => {
					// This usually happens when we've been busy with mining for a few blocks, and
					// now we're receiving the subscriptions of blocks in which we were busy. In
					// these blocks, we still don't have a solution, so we re-compute a new solution
					// and submit it with an outdated `Nonce`, which yields most often `Stale`
					// error. NOTE: to improve this overall, and to be able to introduce an array of
					// other fancy features, we should make this multi-threaded and do the
					// computation outside of this callback.
					log::warn!(
						target: LOG_TARGET,
						"failing to submit a transaction {:?}. ignore block: {}",
						why, at.number
					);
					return;
				},
			};

			while let Some(rp) = tx_subscription.next().await {
				let status_update = match rp {
					Ok(r) => r,
					Err(e) => {
						log::error!(target: LOG_TARGET, "subscription failed to decode TransactionStatus {:?}, this is a bug please file an issue", e);
						let _ = tx.send(e.into());
						return;
					},
				};

				log::trace!(target: LOG_TARGET, "status update {:?}", status_update);
				match status_update {
					TransactionStatus::Ready |
					TransactionStatus::Broadcast(_) |
					TransactionStatus::Future => continue,
					TransactionStatus::InBlock(hash) => {
						log::info!(target: LOG_TARGET, "included at {:?}", hash);
						let key = StorageKey(
							frame_support::storage::storage_prefix(b"System", b"Events").to_vec(),
>>>>>>> 4aea2463
						);

				if let Ok(Some(event)) = solution_stored {
					log::info!(target: LOG_TARGET, "included at {:?}", event);
				} else {
					log::error!(target: LOG_TARGET, "no SolutionStored event emitted");
					break;
				}
			},
			TransactionStatus::Retracted(hash) => {
				log::info!(target: LOG_TARGET, "Retracted at {:?}", hash);
			},
			TransactionStatus::Finalized(details) => {
				log::info!(target: LOG_TARGET, "Finalized at {:?}", details.block_hash());
				return;
			},
			_ => {
				log::warn!(target: LOG_TARGET, "Stopping listen due to other status {:?}", status);
				return;
			},
		}
	}
}<|MERGE_RESOLUTION|>--- conflicted
+++ resolved
@@ -79,7 +79,6 @@
 	Ok(())
 }
 
-<<<<<<< HEAD
 pub(crate) async fn run<M>(
 	client: SubxtClient,
 	config: MonitorConfig,
@@ -103,36 +102,6 @@
 
 	loop {
 		let at = tokio::select! {
-			maybe_rp = subscription.next() => {
-				match maybe_rp {
-					Some(Ok(r)) => r,
-					Some(Err(e)) => {
-						log::error!(target: LOG_TARGET, "subscription failed to decode Header {:?}, this is bug please file an issue", e);
-						return Err(e.into());
-=======
-macro_rules! monitor_cmd_for { ($runtime:tt) => { paste::paste! {
-
-	/// The monitor command.
-	pub(crate) async fn [<monitor_cmd_ $runtime>](
-		rpc: SharedRpcClient,
-		config: MonitorConfig,
-		signer: Signer,
-	) -> Result<(), Error<$crate::[<$runtime _runtime_exports>]::Runtime>> {
-		use $crate::[<$runtime _runtime_exports>]::*;
-		type StakingMinerError = Error<$crate::[<$runtime _runtime_exports>]::Runtime>;
-
-		let heads_subscription = ||
-			if config.listen == "head" {
-				rpc.subscribe_new_heads()
-			} else {
-				rpc.subscribe_finalized_heads()
-			};
-
-		let mut subscription = heads_subscription().await?;
-		let (tx, mut rx) = mpsc::unbounded_channel::<StakingMinerError>();
-
-		loop {
-			let at = tokio::select! {
 				maybe_rp = subscription.next() => {
 					match maybe_rp {
 						Some(Ok(r)) => r,
@@ -145,24 +114,14 @@
 						//	- the subscription could not keep up with the server.
 						None => {
 							log::warn!(target: LOG_TARGET, "subscription to `subscribeNewHeads/subscribeFinalizedHeads` terminated. Retrying..");
-							subscription = heads_subscription().await?;
+							subscription = if config.listen == "head" {
+								client.rpc().subscribe_blocks().await
+							} else {
+								client.rpc().subscribe_finalized_blocks().await
+							}?;
+
 							continue
 						}
->>>>>>> 4aea2463
-					}
-					// The subscription was dropped, should only happen if:
-					//	- the connection was closed.
-					//	- the subscription could not keep up with the server.
-					None => {
-						log::warn!(target: LOG_TARGET, "subscription to `subscribeNewHeads/subscribeFinalizedHeads` terminated. Retrying..");
-						subscription = if config.listen == "head" {
-							client.rpc().subscribe_blocks().await
-						} else {
-							client.rpc().subscribe_finalized_blocks().await
-						}?;
-
-						continue
-					}
 				}
 			},
 			maybe_err = rx.recv() => {
@@ -274,10 +233,18 @@
 		return;
 	}
 
-<<<<<<< HEAD
-	let raw_solution =
-		crate::helpers::to_subxt_raw_solution(RawSolution { solution, score, round });
-	let xt = api.tx().election_provider_multi_phase().submit(raw_solution)?;
+	let subxt_solution = crate::helpers::to_subxt_raw_solution(solution);
+	let raw_solution = runtime::pallet_election_provider_multi_phase::RawSolution {
+		solution: subxt_solution,
+		score: runtime::sp_npos_elections::ElectionScore {
+			minimal_stake: score.minimal_stake,
+			sum_stake: score.sum_stake,
+			sum_stake_squared: score.sum_stake_squared,
+		},
+		round,
+	};
+
+	let xt = api.tx().election_provider_multi_phase().submit(raw_solution).unwrap();
 
 	// This might fail with outdated nonce let it just crash if that happens.
 	let mut status_sub = xt.sign_and_submit_then_watch_default(&*signer).await.unwrap();
@@ -311,50 +278,6 @@
 				let solution_stored =
 					events
 						.find_first::<crate::runtime::election_provider_multi_phase::events::SolutionStored>(
-=======
-			let mut tx_subscription = match rpc.watch_extrinsic(&bytes).await {
-				Ok(sub) => sub,
-				Err(RpcError::RestartNeeded(e)) => {
-					let _ = tx.send(RpcError::RestartNeeded(e).into());
-					return
-				},
-				Err(why) => {
-					// This usually happens when we've been busy with mining for a few blocks, and
-					// now we're receiving the subscriptions of blocks in which we were busy. In
-					// these blocks, we still don't have a solution, so we re-compute a new solution
-					// and submit it with an outdated `Nonce`, which yields most often `Stale`
-					// error. NOTE: to improve this overall, and to be able to introduce an array of
-					// other fancy features, we should make this multi-threaded and do the
-					// computation outside of this callback.
-					log::warn!(
-						target: LOG_TARGET,
-						"failing to submit a transaction {:?}. ignore block: {}",
-						why, at.number
-					);
-					return;
-				},
-			};
-
-			while let Some(rp) = tx_subscription.next().await {
-				let status_update = match rp {
-					Ok(r) => r,
-					Err(e) => {
-						log::error!(target: LOG_TARGET, "subscription failed to decode TransactionStatus {:?}, this is a bug please file an issue", e);
-						let _ = tx.send(e.into());
-						return;
-					},
-				};
-
-				log::trace!(target: LOG_TARGET, "status update {:?}", status_update);
-				match status_update {
-					TransactionStatus::Ready |
-					TransactionStatus::Broadcast(_) |
-					TransactionStatus::Future => continue,
-					TransactionStatus::InBlock(hash) => {
-						log::info!(target: LOG_TARGET, "included at {:?}", hash);
-						let key = StorageKey(
-							frame_support::storage::storage_prefix(b"System", b"Events").to_vec(),
->>>>>>> 4aea2463
 						);
 
 				if let Ok(Some(event)) = solution_stored {
