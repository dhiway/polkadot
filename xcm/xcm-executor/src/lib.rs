// Copyright 2020 Parity Technologies (UK) Ltd.
// This file is part of Polkadot.

// Polkadot is free software: you can redistribute it and/or modify
// it under the terms of the GNU General Public License as published by
// the Free Software Foundation, either version 3 of the License, or
// (at your option) any later version.

// Polkadot is distributed in the hope that it will be useful,
// but WITHOUT ANY WARRANTY; without even the implied warranty of
// MERCHANTABILITY or FITNESS FOR A PARTICULAR PURPOSE.  See the
// GNU General Public License for more details.

// You should have received a copy of the GNU General Public License
// along with Polkadot.  If not, see <http://www.gnu.org/licenses/>.

#![cfg_attr(not(feature = "std"), no_std)]

use frame_support::{
	dispatch::{Dispatchable, Weight},
	ensure,
	weights::GetDispatchInfo,
};
use sp_std::{marker::PhantomData, prelude::*};
use xcm::v0::{
	Error as XcmError, ExecuteXcm, MultiAsset, MultiLocation, Order, Outcome, Response, SendXcm,
	Xcm,
};

pub mod traits;
use traits::{
	ConvertOrigin, FilterAssetLocation, InvertLocation, OnResponse, ShouldExecute, TransactAsset,
	WeightBounds, WeightTrader,
};

mod assets;
pub use assets::{AssetId, Assets};
mod config;
pub use config::Config;

/// The XCM executor.
pub struct XcmExecutor<Config>(PhantomData<Config>);

impl<Config: config::Config> ExecuteXcm<Config::Call> for XcmExecutor<Config> {
	fn execute_xcm_in_credit(
		origin: MultiLocation,
		message: Xcm<Config::Call>,
		weight_limit: Weight,
		mut weight_credit: Weight,
	) -> Outcome {
		log::trace!(
			target: "xcm::execute_xcm_in_credit",
			"origin: {:?}, message: {:?}, weight_limit: {:?}, weight_credit: {:?}",
			origin,
			message,
			weight_limit,
			weight_credit,
		);
		// TODO: #2841 #HARDENXCM We should identify recursive bombs here and bail.
		let mut message = Xcm::<Config::Call>::from(message);
		let shallow_weight = match Config::Weigher::shallow(&mut message) {
			Ok(x) => x,
			Err(()) => return Outcome::Error(XcmError::WeightNotComputable),
		};
		let deep_weight = match Config::Weigher::deep(&mut message) {
			Ok(x) => x,
			Err(()) => return Outcome::Error(XcmError::WeightNotComputable),
		};
		let maximum_weight = match shallow_weight.checked_add(deep_weight) {
			Some(x) => x,
			None => return Outcome::Error(XcmError::Overflow),
		};
		if maximum_weight > weight_limit {
			return Outcome::Error(XcmError::WeightLimitReached(maximum_weight))
		}
		let mut trader = Config::Trader::new();
		let result = Self::do_execute_xcm(
			origin,
			true,
			message,
			&mut weight_credit,
			Some(shallow_weight),
			&mut trader,
		);
		drop(trader);
		log::trace!(target: "xcm::execute_xcm", "result: {:?}", &result);
		match result {
			Ok(surplus) => Outcome::Complete(maximum_weight.saturating_sub(surplus)),
			// TODO: #2841 #REALWEIGHT We can do better than returning `maximum_weight` here, and we should otherwise
			//  we'll needlessly be disregarding block execution time.
			Err(e) => Outcome::Incomplete(maximum_weight, e),
		}
	}
}

impl<Config: config::Config> XcmExecutor<Config> {
	fn reanchored(mut assets: Assets, dest: &MultiLocation) -> Vec<MultiAsset> {
		let inv_dest = Config::LocationInverter::invert_location(&dest);
		assets.prepend_location(&inv_dest);
		assets.into_assets_iter().collect::<Vec<_>>()
	}

	/// Execute the XCM and return the portion of weight of `shallow_weight + deep_weight` that `message` did not use.
	///
	/// NOTE: The amount returned must be less than `shallow_weight + deep_weight` of `message`.
	fn do_execute_xcm(
		origin: MultiLocation,
		top_level: bool,
		mut message: Xcm<Config::Call>,
		weight_credit: &mut Weight,
		maybe_shallow_weight: Option<Weight>,
		trader: &mut Config::Trader,
	) -> Result<Weight, XcmError> {
		log::trace!(
			target: "xcm::do_execute_xcm",
			"origin: {:?}, top_level: {:?}, message: {:?}, weight_credit: {:?}, maybe_shallow_weight: {:?}",
			origin,
			top_level,
			message,
			weight_credit,
			maybe_shallow_weight,
		);
		// This is the weight of everything that cannot be paid for. This basically means all computation
		// except any XCM which is behind an Order::BuyExecution.
		let shallow_weight = maybe_shallow_weight
			.or_else(|| Config::Weigher::shallow(&mut message).ok())
			.ok_or(XcmError::WeightNotComputable)?;

		Config::Barrier::should_execute(
			&origin,
			top_level,
			&message,
			shallow_weight,
			weight_credit,
		)
		.map_err(|()| XcmError::Barrier)?;

		// The surplus weight, defined as the amount by which `shallow_weight` plus all nested
		// `shallow_weight` values (ensuring no double-counting and also known as `deep_weight`) is an
		// over-estimate of the actual weight consumed.
		let mut total_surplus: Weight = 0;

		let maybe_holding_effects = match (origin.clone(), message) {
			(origin, Xcm::WithdrawAsset { assets, effects }) => {
				// Take `assets` from the origin account (on-chain) and place in holding.
				let mut holding = Assets::default();
				for asset in assets {
					ensure!(!asset.is_wildcard(), XcmError::Wildcard);
					let withdrawn = Config::AssetTransactor::withdraw_asset(&asset, &origin)?;
					holding.saturating_subsume_all(withdrawn);
				}
				Some((holding, effects))
			},
			(origin, Xcm::ReserveAssetDeposit { assets, effects }) => {
				// check whether we trust origin to be our reserve location for this asset.
				for asset in assets.iter() {
					ensure!(!asset.is_wildcard(), XcmError::Wildcard);
					// We only trust the origin to send us assets that they identify as their
					// sovereign assets.
					ensure!(
						Config::IsReserve::filter_asset_location(asset, &origin),
						XcmError::UntrustedReserveLocation
					);
				}
				Some((Assets::from(assets), effects))
			},
			(origin, Xcm::TransferAsset { assets, dest }) => {
				// Take `assets` from the origin account (on-chain) and place into dest account.
				for asset in assets {
					ensure!(!asset.is_wildcard(), XcmError::Wildcard);
					Config::AssetTransactor::teleport_asset(&asset, &origin, &dest)?;
				}
				None
			},
			(origin, Xcm::TransferReserveAsset { mut assets, dest, effects }) => {
				// Take `assets` from the origin account (on-chain) and place into dest account.
				let inv_dest = Config::LocationInverter::invert_location(&dest);
				for asset in assets.iter_mut() {
					ensure!(!asset.is_wildcard(), XcmError::Wildcard);
					Config::AssetTransactor::teleport_asset(&asset, &origin, &dest)?;
					asset.reanchor(&inv_dest)?;
				}
				Config::XcmSender::send_xcm(dest, Xcm::ReserveAssetDeposit { assets, effects })?;
				None
			},
			(origin, Xcm::TeleportAsset { assets, effects }) => {
				// check whether we trust origin to teleport this asset to us via config trait.
				for asset in assets.iter() {
					ensure!(!asset.is_wildcard(), XcmError::Wildcard);
					// We only trust the origin to send us assets that they identify as their
					// sovereign assets.
					ensure!(
						Config::IsTeleporter::filter_asset_location(asset, &origin),
						XcmError::UntrustedTeleportLocation
					);
					// We should check that the asset can actually be teleported in (for this to be in error, there
					// would need to be an accounting violation by one of the trusted chains, so it's unlikely, but we
					// don't want to punish a possibly innocent chain/user).
					Config::AssetTransactor::can_check_in(&origin, asset)?;
				}
				for asset in assets.iter() {
					Config::AssetTransactor::check_in(&origin, asset);
				}
				Some((Assets::from(assets), effects))
			},
			(origin, Xcm::Transact { origin_type, require_weight_at_most, mut call }) => {
				// We assume that the Relay-chain is allowed to use transact on this parachain.

				// TODO: #2841 #TRANSACTFILTER allow the trait to issue filters for the relay-chain
				let message_call = call.take_decoded().map_err(|_| XcmError::FailedToDecode)?;
				let dispatch_origin = Config::OriginConverter::convert_origin(origin, origin_type)
					.map_err(|_| XcmError::BadOrigin)?;
				let weight = message_call.get_dispatch_info().weight;
				ensure!(weight <= require_weight_at_most, XcmError::TooMuchWeightRequired);
				let actual_weight = match message_call.dispatch(dispatch_origin) {
					Ok(post_info) => post_info.actual_weight,
					Err(error_and_info) => {
						// Not much to do with the result as it is. It's up to the parachain to ensure that the
						// message makes sense.
						error_and_info.post_info.actual_weight
					},
				}
				.unwrap_or(weight);
				let surplus = weight.saturating_sub(actual_weight);
				// Credit any surplus weight that we bought. This should be safe since it's work we
				// didn't realise that we didn't have to do.
				// It works because we assume that the `Config::Weigher` will always count the `call`'s
				// `get_dispatch_info` weight into its `shallow` estimate.
				*weight_credit = weight_credit.saturating_add(surplus);
				// Do the same for the total surplus, which is reported to the caller and eventually makes its way
				// back up the stack to be subtracted from the deep-weight.
				total_surplus = total_surplus.saturating_add(surplus);
				// Return the overestimated amount so we can adjust our expectations on how much this entire
				// execution has taken.
				None
			},
			(origin, Xcm::QueryResponse { query_id, response }) => {
				Config::ResponseHandler::on_response(origin, query_id, response);
				None
			},
			(origin, Xcm::RelayedFrom { who, message }) => {
				ensure!(who.is_interior(), XcmError::EscalationOfPrivilege);
				let mut origin = origin;
				origin.append_with(who).map_err(|_| XcmError::MultiLocationFull)?;
				let surplus =
					Self::do_execute_xcm(origin, top_level, *message, weight_credit, None, trader)?;
				total_surplus = total_surplus.saturating_add(surplus);
				None
			},
			_ => Err(XcmError::UnhandledXcmMessage)?, // Unhandled XCM message.
		};

		if let Some((mut holding, effects)) = maybe_holding_effects {
			for effect in effects.into_iter() {
				total_surplus += Self::execute_effects(&origin, &mut holding, effect, trader)?;
			}
		}

		Ok(total_surplus)
	}

	fn execute_effects(
		origin: &MultiLocation,
		holding: &mut Assets,
		effect: Order<Config::Call>,
		trader: &mut Config::Trader,
	) -> Result<Weight, XcmError> {
		log::trace!(
			target: "xcm::execute_effects",
			"origin: {:?}, holding: {:?}, effect: {:?}",
			origin,
			holding,
			effect,
		);
		let mut total_surplus = 0;
		match effect {
			Order::DepositAsset { assets, dest } => {
				let deposited = holding.saturating_take(assets);
				for asset in deposited.into_assets_iter() {
					Config::AssetTransactor::deposit_asset(&asset, &dest)?;
				}
			},
			Order::DepositReserveAsset { assets, dest, effects } => {
				let deposited = holding.saturating_take(assets);
				for asset in deposited.assets_iter() {
					Config::AssetTransactor::deposit_asset(&asset, &dest)?;
				}
				let assets = Self::reanchored(deposited, &dest);
				Config::XcmSender::send_xcm(dest, Xcm::ReserveAssetDeposit { assets, effects })?;
			},
			Order::InitiateReserveWithdraw { assets, reserve, effects } => {
				let assets = Self::reanchored(holding.saturating_take(assets), &reserve);
				Config::XcmSender::send_xcm(reserve, Xcm::WithdrawAsset { assets, effects })?;
<<<<<<< HEAD
			}
=======
			},
>>>>>>> 28823045
			Order::InitiateTeleport { assets, dest, effects } => {
				// We must do this first in order to resolve wildcards.
				let assets = holding.saturating_take(assets);
				for asset in assets.assets_iter() {
					Config::AssetTransactor::check_out(&origin, &asset);
				}
				let assets = Self::reanchored(assets, &dest);
				Config::XcmSender::send_xcm(dest, Xcm::TeleportAsset { assets, effects })?;
			},
			Order::QueryHolding { query_id, dest, assets } => {
				let assets = Self::reanchored(holding.min(assets.iter()), &dest);
				Config::XcmSender::send_xcm(
					dest,
					Xcm::QueryResponse { query_id, response: Response::Assets(assets) },
				)?;
			},
			Order::BuyExecution { fees, weight, debt, halt_on_error, xcm } => {
				// pay for `weight` using up to `fees` of the holding account.
				let purchasing_weight =
					Weight::from(weight.checked_add(debt).ok_or(XcmError::Overflow)?);
				let max_fee = holding.try_take(fees).map_err(|()| XcmError::NotHoldingFees)?;
				let unspent = trader.buy_weight(purchasing_weight, max_fee)?;
				holding.saturating_subsume_all(unspent);

				let mut remaining_weight = weight;
				for message in xcm.into_iter() {
					match Self::do_execute_xcm(
						origin.clone(),
						false,
						message,
						&mut remaining_weight,
						None,
						trader,
					) {
						Err(e) if halt_on_error => return Err(e),
						Err(_) => {},
						Ok(surplus) => total_surplus += surplus,
					}
				}
				holding.saturating_subsume(trader.refund_weight(remaining_weight));
<<<<<<< HEAD
			}
			Order::Null => {
				// nada
			}
=======
			},
>>>>>>> 28823045
			_ => return Err(XcmError::UnhandledEffect)?,
		}
		Ok(total_surplus)
	}

	#[cfg(feature = "runtime-benchmarks")]
	pub fn do_execute_effects(
		origin: &MultiLocation,
		holding: &mut Assets,
		effect: Order<Config::Call>,
	) -> Result<Weight, XcmError> {
		let mut trader = Config::Trader::new();
		Self::execute_effects(origin, holding, effect, &mut trader)
	}
}<|MERGE_RESOLUTION|>--- conflicted
+++ resolved
@@ -71,7 +71,7 @@
 			None => return Outcome::Error(XcmError::Overflow),
 		};
 		if maximum_weight > weight_limit {
-			return Outcome::Error(XcmError::WeightLimitReached(maximum_weight))
+			return Outcome::Error(XcmError::WeightLimitReached(maximum_weight));
 		}
 		let mut trader = Config::Trader::new();
 		let result = Self::do_execute_xcm(
@@ -150,7 +150,7 @@
 					holding.saturating_subsume_all(withdrawn);
 				}
 				Some((holding, effects))
-			},
+			}
 			(origin, Xcm::ReserveAssetDeposit { assets, effects }) => {
 				// check whether we trust origin to be our reserve location for this asset.
 				for asset in assets.iter() {
@@ -163,7 +163,7 @@
 					);
 				}
 				Some((Assets::from(assets), effects))
-			},
+			}
 			(origin, Xcm::TransferAsset { assets, dest }) => {
 				// Take `assets` from the origin account (on-chain) and place into dest account.
 				for asset in assets {
@@ -171,7 +171,7 @@
 					Config::AssetTransactor::teleport_asset(&asset, &origin, &dest)?;
 				}
 				None
-			},
+			}
 			(origin, Xcm::TransferReserveAsset { mut assets, dest, effects }) => {
 				// Take `assets` from the origin account (on-chain) and place into dest account.
 				let inv_dest = Config::LocationInverter::invert_location(&dest);
@@ -182,7 +182,7 @@
 				}
 				Config::XcmSender::send_xcm(dest, Xcm::ReserveAssetDeposit { assets, effects })?;
 				None
-			},
+			}
 			(origin, Xcm::TeleportAsset { assets, effects }) => {
 				// check whether we trust origin to teleport this asset to us via config trait.
 				for asset in assets.iter() {
@@ -202,7 +202,7 @@
 					Config::AssetTransactor::check_in(&origin, asset);
 				}
 				Some((Assets::from(assets), effects))
-			},
+			}
 			(origin, Xcm::Transact { origin_type, require_weight_at_most, mut call }) => {
 				// We assume that the Relay-chain is allowed to use transact on this parachain.
 
@@ -218,7 +218,7 @@
 						// Not much to do with the result as it is. It's up to the parachain to ensure that the
 						// message makes sense.
 						error_and_info.post_info.actual_weight
-					},
+					}
 				}
 				.unwrap_or(weight);
 				let surplus = weight.saturating_sub(actual_weight);
@@ -233,11 +233,11 @@
 				// Return the overestimated amount so we can adjust our expectations on how much this entire
 				// execution has taken.
 				None
-			},
+			}
 			(origin, Xcm::QueryResponse { query_id, response }) => {
 				Config::ResponseHandler::on_response(origin, query_id, response);
 				None
-			},
+			}
 			(origin, Xcm::RelayedFrom { who, message }) => {
 				ensure!(who.is_interior(), XcmError::EscalationOfPrivilege);
 				let mut origin = origin;
@@ -246,7 +246,7 @@
 					Self::do_execute_xcm(origin, top_level, *message, weight_credit, None, trader)?;
 				total_surplus = total_surplus.saturating_add(surplus);
 				None
-			},
+			}
 			_ => Err(XcmError::UnhandledXcmMessage)?, // Unhandled XCM message.
 		};
 
@@ -279,7 +279,7 @@
 				for asset in deposited.into_assets_iter() {
 					Config::AssetTransactor::deposit_asset(&asset, &dest)?;
 				}
-			},
+			}
 			Order::DepositReserveAsset { assets, dest, effects } => {
 				let deposited = holding.saturating_take(assets);
 				for asset in deposited.assets_iter() {
@@ -287,15 +287,11 @@
 				}
 				let assets = Self::reanchored(deposited, &dest);
 				Config::XcmSender::send_xcm(dest, Xcm::ReserveAssetDeposit { assets, effects })?;
-			},
+			}
 			Order::InitiateReserveWithdraw { assets, reserve, effects } => {
 				let assets = Self::reanchored(holding.saturating_take(assets), &reserve);
 				Config::XcmSender::send_xcm(reserve, Xcm::WithdrawAsset { assets, effects })?;
-<<<<<<< HEAD
-			}
-=======
-			},
->>>>>>> 28823045
+			}
 			Order::InitiateTeleport { assets, dest, effects } => {
 				// We must do this first in order to resolve wildcards.
 				let assets = holding.saturating_take(assets);
@@ -304,14 +300,14 @@
 				}
 				let assets = Self::reanchored(assets, &dest);
 				Config::XcmSender::send_xcm(dest, Xcm::TeleportAsset { assets, effects })?;
-			},
+			}
 			Order::QueryHolding { query_id, dest, assets } => {
 				let assets = Self::reanchored(holding.min(assets.iter()), &dest);
 				Config::XcmSender::send_xcm(
 					dest,
 					Xcm::QueryResponse { query_id, response: Response::Assets(assets) },
 				)?;
-			},
+			}
 			Order::BuyExecution { fees, weight, debt, halt_on_error, xcm } => {
 				// pay for `weight` using up to `fees` of the holding account.
 				let purchasing_weight =
@@ -331,19 +327,15 @@
 						trader,
 					) {
 						Err(e) if halt_on_error => return Err(e),
-						Err(_) => {},
+						Err(_) => {}
 						Ok(surplus) => total_surplus += surplus,
 					}
 				}
 				holding.saturating_subsume(trader.refund_weight(remaining_weight));
-<<<<<<< HEAD
 			}
 			Order::Null => {
 				// nada
 			}
-=======
-			},
->>>>>>> 28823045
 			_ => return Err(XcmError::UnhandledEffect)?,
 		}
 		Ok(total_surplus)
