--- conflicted
+++ resolved
@@ -21,11 +21,7 @@
 };
 use frame_support::{
 	dispatch::{Dispatchable, Parameter},
-<<<<<<< HEAD
-	traits::{Get, PalletsInfoAccess},
-=======
 	traits::{Contains, Get, PalletsInfoAccess},
->>>>>>> 6185cf32
 	weights::{GetDispatchInfo, PostDispatchInfo},
 };
 use xcm::latest::{Junction, MultiLocation, SendXcm};
@@ -83,8 +79,6 @@
 	/// NOTE: In the worse case, the Holding Register may contain up to twice as many assets as this
 	/// and any benchmarks should take that into account.
 	type MaxAssetsIntoHolding: Get<u32>;
-<<<<<<< HEAD
-=======
 
 	/// Configure the fees.
 	type FeeManager: FeeManager;
@@ -95,5 +89,4 @@
 	/// The origin locations and specific universal junctions to which they are allowed to elevate
 	/// themselves.
 	type UniversalAliases: Contains<(MultiLocation, Junction)>;
->>>>>>> 6185cf32
 }