--- conflicted
+++ resolved
@@ -9,7 +9,6 @@
 parity-scale-codec = { version = "2.0.0", default-features = false, features = ["derive"] }
 xcm = { path = "..", default-features = false }
 xcm-executor = { path = "../xcm-executor", default-features = false }
-<<<<<<< HEAD
 sp-std = { git = "https://github.com/paritytech/substrate", default-features = false , branch = "grandpa_finality_logs" }
 sp-arithmetic = { git = "https://github.com/paritytech/substrate", default-features = false , branch = "grandpa_finality_logs" }
 sp-io = { git = "https://github.com/paritytech/substrate", default-features = false , branch = "grandpa_finality_logs" }
@@ -17,16 +16,7 @@
 frame-support = { git = "https://github.com/paritytech/substrate", default-features = false , branch = "grandpa_finality_logs" }
 frame-system = { git = "https://github.com/paritytech/substrate", default-features = false , branch = "grandpa_finality_logs" }
 pallet-transaction-payment = { git = "https://github.com/paritytech/substrate", default-features = false , branch = "grandpa_finality_logs" }
-=======
-sp-std = { git = "https://github.com/paritytech/substrate", branch = "master", default-features = false }
-sp-arithmetic = { git = "https://github.com/paritytech/substrate", branch = "master", default-features = false }
-sp-io = { git = "https://github.com/paritytech/substrate", branch = "master", default-features = false }
-sp-runtime = { git = "https://github.com/paritytech/substrate", branch = "master", default-features = false }
-frame-support = { git = "https://github.com/paritytech/substrate", branch = "master", default-features = false }
-frame-system = { git = "https://github.com/paritytech/substrate", branch = "master", default-features = false }
-pallet-transaction-payment = { git = "https://github.com/paritytech/substrate", branch = "master", default-features = false }
 log = { version = "0.4.0", default-features = false }
->>>>>>> 49128c88
 
 # Polkadot dependencies
 polkadot-parachain = { path = "../../parachain", default-features = false }
