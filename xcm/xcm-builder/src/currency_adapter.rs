--- conflicted
+++ resolved
@@ -41,8 +41,9 @@
 		match e {
 			Error::AssetNotFound => XcmError::AssetNotFound,
 			Error::AccountIdConversionFailed => FailedToTransactAsset("AccountIdConversionFailed"),
-			Error::AmountToBalanceConversionFailed =>
-				FailedToTransactAsset("AmountToBalanceConversionFailed"),
+			Error::AmountToBalanceConversionFailed => {
+				FailedToTransactAsset("AmountToBalanceConversionFailed")
+			}
 		}
 	}
 }
@@ -95,11 +96,6 @@
 		CheckedAccount: Get<Option<AccountId>>,
 	> TransactAsset
 	for CurrencyAdapter<Currency, Matcher, AccountIdConverter, AccountId, CheckedAccount>
-<<<<<<< HEAD
-where
-	<Currency as frame_support::traits::Currency<AccountId>>::Balance: Into<u128>,
-=======
->>>>>>> 28823045
 {
 	fn can_check_in(_origin: &MultiLocation, what: &MultiAsset) -> Result {
 		// Check we handle this asset.
@@ -151,18 +147,10 @@
 		// Check we handle this asset.
 		let amount: u128 =
 			Matcher::matches_fungible(&what).ok_or(Error::AssetNotFound)?.saturated_into();
-<<<<<<< HEAD
-		let who = AccountIdConverter::convert_ref(who)
-			.map_err(|()| Error::AccountIdConversionFailed)?;
-		let balance_amount = amount
-			.try_into()
-			.map_err(|_| Error::AmountToBalanceConversionFailed)?;
-=======
 		let who =
 			AccountIdConverter::convert_ref(who).map_err(|()| Error::AccountIdConversionFailed)?;
 		let balance_amount =
 			amount.try_into().map_err(|_| Error::AmountToBalanceConversionFailed)?;
->>>>>>> 28823045
 		let _imbalance = Currency::deposit_creating(&who, balance_amount);
 		Ok(())
 	}
@@ -171,18 +159,10 @@
 		// Check we handle this asset.
 		let amount: u128 =
 			Matcher::matches_fungible(what).ok_or(Error::AssetNotFound)?.saturated_into();
-<<<<<<< HEAD
-		let who = AccountIdConverter::convert_ref(who)
-			.map_err(|()| Error::AccountIdConversionFailed)?;
-		let balance_amount = amount
-			.try_into()
-			.map_err(|_| Error::AmountToBalanceConversionFailed)?;
-=======
 		let who =
 			AccountIdConverter::convert_ref(who).map_err(|()| Error::AccountIdConversionFailed)?;
 		let balance_amount =
 			amount.try_into().map_err(|_| Error::AmountToBalanceConversionFailed)?;
->>>>>>> 28823045
 		Currency::withdraw(&who, balance_amount, WithdrawReasons::TRANSFER, AllowDeath)
 			.map_err(|e| XcmError::FailedToTransactAsset(e.into()))?;
 		Ok(what.clone().into())
