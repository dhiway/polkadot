// Copyright 2020 Parity Technologies (UK) Ltd.
// This file is part of Cumulus.

// Substrate is free software: you can redistribute it and/or modify
// it under the terms of the GNU General Public License as published by
// the Free Software Foundation, either version 3 of the License, or
// (at your option) any later version.

// Substrate is distributed in the hope that it will be useful,
// but WITHOUT ANY WARRANTY; without even the implied warranty of
// MERCHANTABILITY or FITNESS FOR A PARTICULAR PURPOSE.  See the
// GNU General Public License for more details.

// You should have received a copy of the GNU General Public License
// along with Cumulus.  If not, see <http://www.gnu.org/licenses/>.

//! Version 0 of the Cross-Consensus Message format data structures.

use crate::{DoubleEncoded, VersionedMultiAsset, VersionedXcm};
use alloc::vec::Vec;
use core::{convert::TryFrom, fmt::Debug, result};
use derivative::Derivative;
use parity_scale_codec::{self, Decode, Encode};

mod junction;
mod multi_asset;
mod multi_location;
mod order;
mod traits;
pub use junction::{BodyId, BodyPart, Junction, NetworkId};
pub use multi_asset::{AssetInstance, MultiAsset};
pub use multi_location::MultiLocation;
pub use order::Order;
<<<<<<< HEAD
pub use traits::{Error, ExecuteXcm, GetWeight, Outcome, Result, SendXcm, Weight, XcmWeightInfo};
=======
pub use traits::{Error, ExecuteXcm, Outcome, Result, SendXcm};
>>>>>>> 28823045

/// A prelude for importing all types typically used when interacting with XCM messages.
pub mod prelude {
	pub use super::{
		junction::{BodyId, BodyPart, Junction::*, NetworkId},
		multi_asset::{
			AssetInstance::{self, *},
			MultiAsset::{self, *},
		},
		multi_location::MultiLocation::{self, *},
		order::Order::{self, *},
		traits::{Error as XcmError, ExecuteXcm, Outcome, Result as XcmResult, SendXcm},
		OriginKind,
		Xcm::{self, *},
	};
}

// TODO: #2841 #XCMENCODE Efficient encodings for Vec<MultiAsset>, Vec<Order>, using initial byte values 128+ to encode
//   the number of items in the vector.

/// Basically just the XCM (more general) version of `ParachainDispatchOrigin`.
#[derive(Copy, Clone, Eq, PartialEq, Encode, Decode, Debug)]
pub enum OriginKind {
	/// Origin should just be the native dispatch origin representation for the sender in the
	/// local runtime framework. For Cumulus/Frame chains this is the `Parachain` or `Relay` origin
	/// if coming from a chain, though there may be others if the `MultiLocation` XCM origin has a
	/// primary/native dispatch origin form.
	Native,

	/// Origin should just be the standard account-based origin with the sovereign account of
	/// the sender. For Cumulus/Frame chains, this is the `Signed` origin.
	SovereignAccount,

	/// Origin should be the super-user. For Cumulus/Frame chains, this is the `Root` origin.
	/// This will not usually be an available option.
	Superuser,

	/// Origin should be interpreted as an XCM native origin and the `MultiLocation` should be
	/// encoded directly in the dispatch origin unchanged. For Cumulus/Frame chains, this will be
	/// the `pallet_xcm::Origin::Xcm` type.
	Xcm,
}

/// Response data to a query.
#[derive(Clone, Eq, PartialEq, Encode, Decode, Debug)]
pub enum Response {
	/// Some assets.
	Assets(Vec<MultiAsset>),
}

/// Cross-Consensus Message: A message from one consensus system to another.
///
/// Consensus systems that may send and receive messages include blockchains and smart contracts.
///
/// All messages are delivered from a known *origin*, expressed as a `MultiLocation`.
///
/// This is the inner XCM format and is version-sensitive. Messages are typically passed using the outer
/// XCM format, known as `VersionedXcm`.
#[derive(Derivative, Encode, Decode)]
#[derivative(Clone(bound = ""), Eq(bound = ""), PartialEq(bound = ""), Debug(bound = ""))]
#[codec(encode_bound())]
#[codec(decode_bound())]
pub enum Xcm<Call> {
	/// Withdraw asset(s) (`assets`) from the ownership of `origin` and place them into `holding`. Execute the
	/// orders (`effects`).
	///
	/// - `assets`: The asset(s) to be withdrawn into holding.
	/// - `effects`: The order(s) to execute on the holding account.
	///
	/// Kind: *Instruction*.
	///
	/// Errors:
	#[codec(index = 0)]
	WithdrawAsset { assets: Vec<MultiAsset>, effects: Vec<Order<Call>> },

	/// Asset(s) (`assets`) have been received into the ownership of this system on the `origin` system.
	///
	/// Some orders are given (`effects`) which should be executed once the corresponding derivative assets have
	/// been placed into `holding`.
	///
	/// - `assets`: The asset(s) that are minted into holding.
	/// - `effects`: The order(s) to execute on the holding account.
	///
	/// Safety: `origin` must be trusted to have received and be storing `assets` such that they may later be
	/// withdrawn should this system send a corresponding message.
	///
	/// Kind: *Trusted Indication*.
	///
	/// Errors:
	#[codec(index = 1)]
	ReserveAssetDeposit { assets: Vec<MultiAsset>, effects: Vec<Order<Call>> },

	/// Asset(s) (`assets`) have been destroyed on the `origin` system and equivalent assets should be
	/// created on this system.
	///
	/// Some orders are given (`effects`) which should be executed once the corresponding derivative assets have
	/// been placed into `holding`.
	///
	/// - `assets`: The asset(s) that are minted into holding.
	/// - `effects`: The order(s) to execute on the holding account.
	///
	/// Safety: `origin` must be trusted to have irrevocably destroyed the `assets` prior as a consequence of
	/// sending this message.
	///
	/// Kind: *Trusted Indication*.
	///
	/// Errors:
	#[codec(index = 2)]
	TeleportAsset { assets: Vec<MultiAsset>, effects: Vec<Order<Call>> },

	/// Indication of the contents of the holding account corresponding to the `QueryHolding` order of `query_id`.
	///
	/// - `query_id`: The identifier of the query that resulted in this message being sent.
	/// - `assets`: The message content.
	///
	/// Safety: No concerns.
	///
	/// Kind: *Information*.
	///
	/// Errors:
	#[codec(index = 3)]
	QueryResponse {
		#[codec(compact)]
		query_id: u64,
		response: Response,
	},

	/// Withdraw asset(s) (`assets`) from the ownership of `origin` and place equivalent assets under the
	/// ownership of `dest` within this consensus system.
	///
	/// - `assets`: The asset(s) to be withdrawn.
	/// - `dest`: The new owner for the assets.
	///
	/// Safety: No concerns.
	///
	/// Kind: *Instruction*.
	///
	/// Errors:
	#[codec(index = 4)]
	TransferAsset { assets: Vec<MultiAsset>, dest: MultiLocation },

	/// Withdraw asset(s) (`assets`) from the ownership of `origin` and place equivalent assets under the
	/// ownership of `dest` within this consensus system.
	///
	/// Send an onward XCM message to `dest` of `ReserveAssetDeposit` with the given `effects`.
	///
	/// - `assets`: The asset(s) to be withdrawn.
	/// - `dest`: The new owner for the assets.
	/// - `effects`: The orders that should be contained in the `ReserveAssetDeposit` which is sent onwards to
	///   `dest`.
	///
	/// Safety: No concerns.
	///
	/// Kind: *Instruction*.
	///
	/// Errors:
	#[codec(index = 5)]
	TransferReserveAsset { assets: Vec<MultiAsset>, dest: MultiLocation, effects: Vec<Order<()>> },

	/// Apply the encoded transaction `call`, whose dispatch-origin should be `origin` as expressed by the kind
	/// of origin `origin_type`.
	///
	/// - `origin_type`: The means of expressing the message origin as a dispatch origin.
	/// - `max_weight`: The weight of `call`; this should be at least the chain's calculated weight and will
	///   be used in the weight determination arithmetic.
	/// - `call`: The encoded transaction to be applied.
	///
	/// Safety: No concerns.
	///
	/// Kind: *Instruction*.
	///
	/// Errors:
	#[codec(index = 6)]
	Transact { origin_type: OriginKind, require_weight_at_most: u64, call: DoubleEncoded<Call> },

	/// A message to notify about a new incoming HRMP channel. This message is meant to be sent by the
	/// relay-chain to a para.
	///
	/// - `sender`: The sender in the to-be opened channel. Also, the initiator of the channel opening.
	/// - `max_message_size`: The maximum size of a message proposed by the sender.
	/// - `max_capacity`: The maximum number of messages that can be queued in the channel.
	///
	/// Safety: The message should originate directly from the relay-chain.
	///
	/// Kind: *System Notification*
	#[codec(index = 7)]
	HrmpNewChannelOpenRequest {
		#[codec(compact)]
		sender: u32,
		#[codec(compact)]
		max_message_size: u32,
		#[codec(compact)]
		max_capacity: u32,
	},

	/// A message to notify about that a previously sent open channel request has been accepted by
	/// the recipient. That means that the channel will be opened during the next relay-chain session
	/// change. This message is meant to be sent by the relay-chain to a para.
	///
	/// Safety: The message should originate directly from the relay-chain.
	///
	/// Kind: *System Notification*
	///
	/// Errors:
	#[codec(index = 8)]
	HrmpChannelAccepted {
		#[codec(compact)]
		recipient: u32,
	},

	/// A message to notify that the other party in an open channel decided to close it. In particular,
	/// `initiator` is going to close the channel opened from `sender` to the `recipient`. The close
	/// will be enacted at the next relay-chain session change. This message is meant to be sent by
	/// the relay-chain to a para.
	///
	/// Safety: The message should originate directly from the relay-chain.
	///
	/// Kind: *System Notification*
	///
	/// Errors:
	#[codec(index = 9)]
	HrmpChannelClosing {
		#[codec(compact)]
		initiator: u32,
		#[codec(compact)]
		sender: u32,
		#[codec(compact)]
		recipient: u32,
	},

	/// A message to indicate that the embedded XCM is actually arriving on behalf of some consensus
	/// location within the origin.
	///
	/// Safety: `who` must be an interior location of the context. This basically means that no `Parent`
	/// junctions are allowed in it. This should be verified at the time of XCM execution.
	///
	/// Kind: *Instruction*
	///
	/// Errors:
	#[codec(index = 10)]
	RelayedFrom { who: MultiLocation, message: alloc::boxed::Box<Xcm<Call>> },
}

impl<Call> From<Xcm<Call>> for VersionedXcm<Call> {
	fn from(x: Xcm<Call>) -> Self {
		VersionedXcm::V0(x)
	}
}

impl<Call> TryFrom<VersionedXcm<Call>> for Xcm<Call> {
	type Error = ();
	fn try_from(x: VersionedXcm<Call>) -> result::Result<Self, ()> {
		match x {
			VersionedXcm::V0(x) => Ok(x),
		}
	}
}

impl<Call> Xcm<Call> {
	pub fn into<C>(self) -> Xcm<C> {
		Xcm::from(self)
	}
	pub fn from<C>(xcm: Xcm<C>) -> Self {
		use Xcm::*;
		match xcm {
			WithdrawAsset { assets, effects } =>
				WithdrawAsset { assets, effects: effects.into_iter().map(Order::into).collect() },
			ReserveAssetDeposit { assets, effects } => ReserveAssetDeposit {
				assets,
				effects: effects.into_iter().map(Order::into).collect(),
			},
			TeleportAsset { assets, effects } =>
				TeleportAsset { assets, effects: effects.into_iter().map(Order::into).collect() },
			QueryResponse { query_id: u64, response } => QueryResponse { query_id: u64, response },
			TransferAsset { assets, dest } => TransferAsset { assets, dest },
			TransferReserveAsset { assets, dest, effects } =>
				TransferReserveAsset { assets, dest, effects },
			HrmpNewChannelOpenRequest { sender, max_message_size, max_capacity } =>
				HrmpNewChannelOpenRequest { sender, max_message_size, max_capacity },
			HrmpChannelAccepted { recipient } => HrmpChannelAccepted { recipient },
			HrmpChannelClosing { initiator, sender, recipient } =>
				HrmpChannelClosing { initiator, sender, recipient },
			Transact { origin_type, require_weight_at_most, call } =>
				Transact { origin_type, require_weight_at_most, call: call.into() },
			RelayedFrom { who, message } =>
				RelayedFrom { who, message: alloc::boxed::Box::new((*message).into()) },
<<<<<<< HEAD
		}
	}
	pub fn effects(&self) -> &[Order<Call>] {
		use Xcm::*;
		match self {
			WithdrawAsset { effects, .. } => effects,
			_ => &[],
		}
	}
}

impl<W: XcmWeightInfo<()>> GetWeight<W> for Xcm<()> {
	fn weight(&self) -> Weight {
		match self {
			Xcm::WithdrawAsset { assets, effects } => W::xcm_withdraw_asset(assets, effects),
			Xcm::ReserveAssetDeposit { assets, effects } =>
				W::xcm_reserve_asset_deposit(assets, effects),
			Xcm::TeleportAsset { assets, effects } => W::xcm_teleport_asset(assets, effects),
			Xcm::QueryResponse { query_id, response } => W::xcm_query_response(query_id, response),
			Xcm::TransferAsset { assets, dest } => W::xcm_transfer_asset(assets, dest),
			Xcm::TransferReserveAsset { assets, dest, effects } =>
				W::xcm_transfer_reserved_asset(&assets, dest, effects),
			Xcm::Transact { origin_type, require_weight_at_most, call } =>
				W::xcm_transact(origin_type, require_weight_at_most, call),
			Xcm::HrmpNewChannelOpenRequest { sender, max_message_size, max_capacity } =>
				W::xcm_hrmp_channel_open_request(sender, max_message_size, max_capacity),
			Xcm::HrmpChannelAccepted { recipient } => W::xcm_hrmp_channel_accepted(recipient),
			Xcm::HrmpChannelClosing { initiator, sender, recipient } =>
				W::xcm_hrmp_channel_closing(initiator, sender, recipient),
			Xcm::RelayedFrom { who, message } => W::xcm_relayed_from(who, message),
=======
>>>>>>> 28823045
		}
	}
}

pub mod opaque {
	/// The basic concrete type of `generic::Xcm`, which doesn't make any assumptions about the format of a
	/// call other than it is pre-encoded.
	pub type Xcm = super::Xcm<()>;

	pub use super::order::opaque::*;
}<|MERGE_RESOLUTION|>--- conflicted
+++ resolved
@@ -31,11 +31,7 @@
 pub use multi_asset::{AssetInstance, MultiAsset};
 pub use multi_location::MultiLocation;
 pub use order::Order;
-<<<<<<< HEAD
 pub use traits::{Error, ExecuteXcm, GetWeight, Outcome, Result, SendXcm, Weight, XcmWeightInfo};
-=======
-pub use traits::{Error, ExecuteXcm, Outcome, Result, SendXcm};
->>>>>>> 28823045
 
 /// A prelude for importing all types typically used when interacting with XCM messages.
 pub mod prelude {
@@ -301,30 +297,37 @@
 	pub fn from<C>(xcm: Xcm<C>) -> Self {
 		use Xcm::*;
 		match xcm {
-			WithdrawAsset { assets, effects } =>
-				WithdrawAsset { assets, effects: effects.into_iter().map(Order::into).collect() },
+			WithdrawAsset { assets, effects } => {
+				WithdrawAsset { assets, effects: effects.into_iter().map(Order::into).collect() }
+			}
 			ReserveAssetDeposit { assets, effects } => ReserveAssetDeposit {
 				assets,
 				effects: effects.into_iter().map(Order::into).collect(),
 			},
-			TeleportAsset { assets, effects } =>
-				TeleportAsset { assets, effects: effects.into_iter().map(Order::into).collect() },
+			TeleportAsset { assets, effects } => {
+				TeleportAsset { assets, effects: effects.into_iter().map(Order::into).collect() }
+			}
 			QueryResponse { query_id: u64, response } => QueryResponse { query_id: u64, response },
 			TransferAsset { assets, dest } => TransferAsset { assets, dest },
-			TransferReserveAsset { assets, dest, effects } =>
-				TransferReserveAsset { assets, dest, effects },
-			HrmpNewChannelOpenRequest { sender, max_message_size, max_capacity } =>
-				HrmpNewChannelOpenRequest { sender, max_message_size, max_capacity },
+			TransferReserveAsset { assets, dest, effects } => {
+				TransferReserveAsset { assets, dest, effects }
+			}
+			HrmpNewChannelOpenRequest { sender, max_message_size, max_capacity } => {
+				HrmpNewChannelOpenRequest { sender, max_message_size, max_capacity }
+			}
 			HrmpChannelAccepted { recipient } => HrmpChannelAccepted { recipient },
-			HrmpChannelClosing { initiator, sender, recipient } =>
-				HrmpChannelClosing { initiator, sender, recipient },
-			Transact { origin_type, require_weight_at_most, call } =>
-				Transact { origin_type, require_weight_at_most, call: call.into() },
-			RelayedFrom { who, message } =>
-				RelayedFrom { who, message: alloc::boxed::Box::new((*message).into()) },
-<<<<<<< HEAD
+			HrmpChannelClosing { initiator, sender, recipient } => {
+				HrmpChannelClosing { initiator, sender, recipient }
+			}
+			Transact { origin_type, require_weight_at_most, call } => {
+				Transact { origin_type, require_weight_at_most, call: call.into() }
+			}
+			RelayedFrom { who, message } => {
+				RelayedFrom { who, message: alloc::boxed::Box::new((*message).into()) }
+			}
 		}
 	}
+	// TODO: is this needed?
 	pub fn effects(&self) -> &[Order<Call>] {
 		use Xcm::*;
 		match self {
@@ -338,23 +341,26 @@
 	fn weight(&self) -> Weight {
 		match self {
 			Xcm::WithdrawAsset { assets, effects } => W::xcm_withdraw_asset(assets, effects),
-			Xcm::ReserveAssetDeposit { assets, effects } =>
-				W::xcm_reserve_asset_deposit(assets, effects),
+			Xcm::ReserveAssetDeposit { assets, effects } => {
+				W::xcm_reserve_asset_deposit(assets, effects)
+			}
 			Xcm::TeleportAsset { assets, effects } => W::xcm_teleport_asset(assets, effects),
 			Xcm::QueryResponse { query_id, response } => W::xcm_query_response(query_id, response),
 			Xcm::TransferAsset { assets, dest } => W::xcm_transfer_asset(assets, dest),
-			Xcm::TransferReserveAsset { assets, dest, effects } =>
-				W::xcm_transfer_reserved_asset(&assets, dest, effects),
-			Xcm::Transact { origin_type, require_weight_at_most, call } =>
-				W::xcm_transact(origin_type, require_weight_at_most, call),
-			Xcm::HrmpNewChannelOpenRequest { sender, max_message_size, max_capacity } =>
-				W::xcm_hrmp_channel_open_request(sender, max_message_size, max_capacity),
+			Xcm::TransferReserveAsset { assets, dest, effects } => {
+				W::xcm_transfer_reserved_asset(&assets, dest, effects)
+			}
+			Xcm::Transact { origin_type, require_weight_at_most, call } => {
+				W::xcm_transact(origin_type, require_weight_at_most, call)
+			}
+			Xcm::HrmpNewChannelOpenRequest { sender, max_message_size, max_capacity } => {
+				W::xcm_hrmp_channel_open_request(sender, max_message_size, max_capacity)
+			}
 			Xcm::HrmpChannelAccepted { recipient } => W::xcm_hrmp_channel_accepted(recipient),
-			Xcm::HrmpChannelClosing { initiator, sender, recipient } =>
-				W::xcm_hrmp_channel_closing(initiator, sender, recipient),
+			Xcm::HrmpChannelClosing { initiator, sender, recipient } => {
+				W::xcm_hrmp_channel_closing(initiator, sender, recipient)
+			}
 			Xcm::RelayedFrom { who, message } => W::xcm_relayed_from(who, message),
-=======
->>>>>>> 28823045
 		}
 	}
 }
