# .gitlab-ci.yml
#
# polkadot
#
# Pipelines can be triggered manually in the web.
#
# Please do not add new jobs without "rules:" and "*-env". There are &test-refs for everything,
# "docker-env" is used for Rust jobs.
# And "kubernetes-env" for everything else. Please mention "image:" container name to be used
# with it, as there's no default one.

# All jobs are sorted according to their duration using DAG mechanism
# Currently, test-linux-stable job is the longest one and other jobs are
# sorted in order to complete during this job and occupy less runners in one
# moment of time.

stages:
  - stage1
  - stage2
  - stage3
  - stage4

workflow:
  rules:
    - if: $CI_COMMIT_TAG
    - if: $CI_COMMIT_BRANCH

variables:
  GIT_STRATEGY:                    fetch
  GIT_DEPTH:                       100
  CI_SERVER_NAME:                  "GitLab CI"
  CI_IMAGE:                        "paritytech/ci-linux:production"
  DOCKER_OS:                       "debian:stretch"
  ARCH:                            "x86_64"
<<<<<<< HEAD
  ZOMBIENET_IMAGE:                 "docker.io/paritytech/zombienet:v1.2.15"
=======
  ZOMBIENET_IMAGE:                 "docker.io/paritytech/zombienet:v1.2.25"
>>>>>>> f67b522f
  VAULT_SERVER_URL:                "https://vault.parity-mgmt-vault.parity.io"
  VAULT_AUTH_PATH:                 "gitlab-parity-io-jwt"
  VAULT_AUTH_ROLE:                 "cicd_gitlab_parity_${CI_PROJECT_NAME}"
  PIPELINE_SCRIPTS_TAG:            "v0.4"

default:
  cache:                           {}

.collect-artifacts:                &collect-artifacts
  artifacts:
    name:                          "${CI_JOB_NAME}_${CI_COMMIT_REF_NAME}"
    when:                          on_success
    expire_in:                     7 days
    paths:
      - ./artifacts/

.kubernetes-env:                   &kubernetes-env
  retry:
    max: 2
    when:
      - runner_system_failure
      - unknown_failure
      - api_failure
  interruptible:                   true
  tags:
    - kubernetes-parity-build

.docker-env:                       &docker-env
  image:                           "${CI_IMAGE}"
  retry:
    max: 2
    when:
      - runner_system_failure
      - unknown_failure
      - api_failure
  interruptible:                   true
  tags:
    - linux-docker

.compiler-info:                    &compiler-info
  before_script:
    - rustup show
    - cargo --version
    - sccache -s

.test-refs:                        &test-refs
  rules:
    - if: $CI_PIPELINE_SOURCE == "web"
    - if: $CI_PIPELINE_SOURCE == "schedule"
    - if: $CI_COMMIT_REF_NAME == "master"
    - if: $CI_COMMIT_REF_NAME =~ /^[0-9]+$/                         # PRs

.common-refs:                      &common-refs
  # these jobs run always*
  rules:
    - if: $CI_PIPELINE_SOURCE == "web"
    - if: $CI_PIPELINE_SOURCE == "schedule"
    - if: $CI_COMMIT_REF_NAME == "master"
    - if: $CI_COMMIT_REF_NAME =~ /^[0-9]+$/                         # PRs
    - if: $CI_COMMIT_REF_NAME =~ /^v[0-9]+\.[0-9]+.*$/              # i.e. v1.0, v2.1rc1

.test-pr-refs:                     &test-pr-refs
  rules:
    - if: $CI_PIPELINE_SOURCE == "pipeline"
      when: never
    - if: $CI_COMMIT_REF_NAME =~ /^[0-9]+$/                         # PRs

.zombienet-refs:                   &zombienet-refs
  rules:
    - if: $CI_PIPELINE_SOURCE == "pipeline"
      when: never
    - if: $CI_PIPELINE_SOURCE == "schedule"
      when: never
    - if: $CI_COMMIT_REF_NAME == "master"
    - if: $CI_COMMIT_REF_NAME =~ /^[0-9]+$/                         # PRs

.publish-refs:                     &publish-refs
  rules:
    - if: $CI_PIPELINE_SOURCE == "pipeline"
      when: never
    - if: $CI_PIPELINE_SOURCE == "schedule"
    - if: $CI_COMMIT_REF_NAME == "master"

#### Vault secrets
.vault-secrets:                    &vault-secrets
  secrets:
    AWS_ACCESS_KEY_ID:
      vault:                       cicd/gitlab/parity/polkadot/AWS_ACCESS_KEY_ID@kv
      file:                        false
    AWS_SECRET_ACCESS_KEY:
      vault:                       cicd/gitlab/parity/polkadot/AWS_SECRET_ACCESS_KEY@kv
      file:                        false
    GITHUB_PR_TOKEN:
      vault:                       cicd/gitlab/parity/GITHUB_PR_TOKEN@kv
      file:                        false
    GITHUB_TOKEN:
      vault:                       cicd/gitlab/parity/GITHUB_TOKEN@kv
      file:                        false
    GITHUB_USER:
      vault:                       cicd/gitlab/parity/polkadot/GITHUB_USER@kv
      file:                        false
    GITHUB_RELEASE_TOKEN:
      vault:                       cicd/gitlab/parity/polkadot/GITHUB_RELEASE_TOKEN@kv
      file:                        false
    GITHUB_SSH_PRIV_KEY:
      vault:                       cicd/gitlab/parity/polkadot/GITHUB_SSH_PRIV_KEY@kv
      file:                        false
    MATRIX_ACCESS_TOKEN:
      vault:                       cicd/gitlab/parity/polkadot/MATRIX_ACCESS_TOKEN@kv
      file:                        false
    MATRIX_ROOM_ID:
      vault:                       cicd/gitlab/parity/polkadot/MATRIX_ROOM_ID@kv
      file:                        false
    PARITYPR_USER:
      vault:                       cicd/gitlab/parity/polkadot/PARITYPR_USER@kv
      file:                        false
    PARITYPR_PASS:
      vault:                       cicd/gitlab/parity/polkadot/PARITYPR_PASS@kv
      file:                        false
    PIPELINE_TOKEN:
      vault:                       cicd/gitlab/parity/polkadot/PIPELINE_TOKEN@kv
      file:                        false
    REL_MAN_ROOM_ID:
      vault:                       cicd/gitlab/parity/polkadot/REL_MAN_ROOM_ID@kv
      file:                        false

.build-push-image:                 &build-push-image
  <<:                              *kubernetes-env
  image:                           quay.io/buildah/stable
  variables:                       &image-variables
    GIT_STRATEGY:                  none
    DOCKER_USER:                   ${PARITYPR_USER}
    DOCKER_PASS:                   ${PARITYPR_PASS}
  before_script:                   &check-versions
    - test -s ./artifacts/VERSION || exit 1
    - test -s ./artifacts/EXTRATAG || exit 1
    - VERSION="$(cat ./artifacts/VERSION)"
    - EXTRATAG="$(cat ./artifacts/EXTRATAG)"
    - echo "Polkadot version = ${VERSION} (EXTRATAG = ${EXTRATAG})"
  script:
    - test "$DOCKER_USER" -a "$DOCKER_PASS" ||
        ( echo "no docker credentials provided"; exit 1 )
    - cd ./artifacts
    - buildah bud
        --format=docker
        --build-arg VCS_REF="${CI_COMMIT_SHA}"
        --build-arg BUILD_DATE="$(date -u '+%Y-%m-%dT%H:%M:%SZ')"
        --build-arg IMAGE_NAME="${IMAGE_NAME}"
        --tag "$IMAGE_NAME:$VERSION"
        --tag "$IMAGE_NAME:$EXTRATAG"
        --file ${DOCKERFILE} .
    # The job will success only on the protected branch
    - echo "$DOCKER_PASS" |
        buildah login --username "$DOCKER_USER" --password-stdin docker.io
    - buildah info
    - buildah push --format=v2s2 "$IMAGE_NAME:$VERSION"
    - buildah push --format=v2s2 "$IMAGE_NAME:$EXTRATAG"
  after_script:
    - buildah logout --all

#### stage:                        stage1

check-runtime:
  stage:                           stage1
  image:                           paritytech/tools:latest
  <<:                              *kubernetes-env
  <<:                              *test-refs
  variables:
    GITLAB_API:                    "https://gitlab.parity.io/api/v4"
    GITHUB_API_PROJECT:            "parity%2Finfrastructure%2Fgithub-api"
  script:
    - ./scripts/gitlab/check_runtime.sh
  allow_failure:                   true

cargo-fmt:
  stage:                           stage1
  <<:                              *docker-env
  <<:                              *test-refs
  script:
    - cargo +nightly --version
    - cargo +nightly fmt --all -- --check
  allow_failure:                   true

build-linux-stable:
  stage:                           stage1
  <<:                              *docker-env
  <<:                              *compiler-info
  <<:                              *collect-artifacts
  <<:                              *common-refs
  variables:
    RUST_TOOLCHAIN: stable
    # Enable debug assertions since we are running optimized builds for testing
    # but still want to have debug assertions.
    RUSTFLAGS: "-Cdebug-assertions=y -Dwarnings"
  script:
    - time cargo build --profile testnet --features pyroscope --verbose --bin polkadot
    - sccache -s
    # pack artifacts
    - mkdir -p ./artifacts
    - VERSION="${CI_COMMIT_REF_NAME}" # will be tag or branch name
    - mv ./target/testnet/polkadot ./artifacts/.
    - pushd artifacts
    - sha256sum polkadot | tee polkadot.sha256
    - shasum -c polkadot.sha256
    - popd
    - EXTRATAG="$(./artifacts/polkadot --version |
        sed -n -r 's/^polkadot ([0-9.]+.*-[0-9a-f]{7,13})-.*$/\1/p')"
    - EXTRATAG="${CI_COMMIT_REF_NAME}-${EXTRATAG}-$(cut -c 1-8 ./artifacts/polkadot.sha256)"
    - echo "Polkadot version = ${VERSION} (EXTRATAG = ${EXTRATAG})"
    - echo -n ${VERSION} > ./artifacts/VERSION
    - echo -n ${EXTRATAG} > ./artifacts/EXTRATAG
    - cp -r scripts/* ./artifacts

test-linux-stable:
  stage:                           stage1
  <<:                              *docker-env
  <<:                              *compiler-info
  <<:                              *common-refs
  variables:
    RUST_TOOLCHAIN: stable
    # Enable debug assertions since we are running optimized builds for testing
    # but still want to have debug assertions.
    RUSTFLAGS: "-Cdebug-assertions=y -Dwarnings"
  script:
    - time cargo test --workspace --profile testnet --verbose --locked --features=runtime-benchmarks,runtime-metrics



spellcheck:
  stage:                           stage1
  <<:                              *docker-env
  <<:                              *test-refs
  script:
    - cargo spellcheck --version
    # compare with the commit parent to the PR, given it's from a default branch
    - git fetch origin +${CI_DEFAULT_BRANCH}:${CI_DEFAULT_BRANCH}
    - echo "___Spellcheck is going to check your diff___"
    - cargo spellcheck list-files -vvv $(git diff --diff-filter=AM --name-only $(git merge-base ${CI_COMMIT_SHA} ${CI_DEFAULT_BRANCH} -- :^bridges))
    - time cargo spellcheck check -vvv --cfg=scripts/gitlab/spellcheck.toml --checkers hunspell --code 1
        $(git diff --diff-filter=AM --name-only $(git merge-base ${CI_COMMIT_SHA} ${CI_DEFAULT_BRANCH} -- :^bridges))
  allow_failure:                   true

build-test-collators:
  stage:                           stage1
  <<:                              *collect-artifacts
  <<:                              *docker-env
  <<:                              *compiler-info
  <<:                              *test-refs
  script:
    - time cargo build --profile testnet --verbose -p test-parachain-adder-collator
    - time cargo build --profile testnet --verbose -p test-parachain-undying-collator
    - sccache -s
    # pack artifacts
    - mkdir -p ./artifacts
    - mv ./target/testnet/adder-collator ./artifacts/.
    - mv ./target/testnet/undying-collator ./artifacts/.
    - echo -n "${CI_COMMIT_REF_NAME}" > ./artifacts/VERSION
    - echo -n "${CI_COMMIT_REF_NAME}-${CI_COMMIT_SHORT_SHA}" > ./artifacts/EXTRATAG
    - echo "adder-collator version = $(cat ./artifacts/VERSION) (EXTRATAG = $(cat ./artifacts/EXTRATAG))"
    - echo "undying-collator version = $(cat ./artifacts/VERSION) (EXTRATAG = $(cat ./artifacts/EXTRATAG))"
    - cp -r scripts/* ./artifacts

build-malus:
  stage:                           stage1
  <<:                              *collect-artifacts
  <<:                              *docker-env
  <<:                              *compiler-info
  <<:                              *test-refs
  script:
    - time cargo build --profile testnet --verbose -p polkadot-test-malus
    - sccache -s
    # pack artifacts
    - mkdir -p ./artifacts
    - mv ./target/testnet/malus ./artifacts/.
    - echo -n "${CI_COMMIT_REF_NAME}" > ./artifacts/VERSION
    - echo -n "${CI_COMMIT_REF_NAME}-${CI_COMMIT_SHORT_SHA}" > ./artifacts/EXTRATAG
    - echo "polkadot-test-malus = $(cat ./artifacts/VERSION) (EXTRATAG = $(cat ./artifacts/EXTRATAG))"
    - cp -r scripts/* ./artifacts

#### stage:                        stage2

.check-dependent-project:          &check-dependent-project
  stage:                           stage2
  # this is an artificial job dependency, for pipeline optimization using GitLab's DAGs
  needs:
    - job:                         check-runtime
      artifacts:                   false
  <<:                              *docker-env
  <<:                              *test-pr-refs
  script:
    - git clone
        --depth=1
        "--branch=$PIPELINE_SCRIPTS_TAG"
        https://github.com/paritytech/pipeline-scripts
    - ./pipeline-scripts/check_dependent_project.sh
        paritytech
        polkadot
        --polkadot
        "$DEPENDENT_REPO"
        "$GITHUB_PR_TOKEN"
        "$CARGO_UPDATE_CRATES"

check-dependent-cumulus:
  <<: *check-dependent-project
  variables:
    DEPENDENT_REPO: cumulus
    CARGO_UPDATE_CRATES: "sp-io polkadot-runtime-common"

test-node-metrics:
  stage:                           stage2
  # this is an artificial job dependency, for pipeline optimization using GitLab's DAGs
  needs:
    - job:                         check-runtime
      artifacts:                   false
  <<:                              *docker-env
  <<:                              *compiler-info
  <<:                              *test-refs
  variables:
    RUST_TOOLCHAIN: stable
    # Enable debug assertions since we are running optimized builds for testing
    # but still want to have debug assertions.
    RUSTFLAGS: "-Cdebug-assertions=y -Dwarnings"
  script:
    - time cargo test  --profile testnet --verbose --locked --features=runtime-metrics -p polkadot-node-metrics

test-deterministic-wasm:
  stage:                           stage2
  # this is an artificial job dependency, for pipeline optimization using GitLab's DAGs
  needs:
    - job:                         cargo-fmt
      artifacts:                   false
  <<:                              *test-refs
  <<:                              *docker-env
  <<:                              *compiler-info
  script:
    - ./scripts/gitlab/test_deterministic_wasm.sh

check-transaction-versions:
  stage:                           stage2
  <<:                              *test-refs
  <<:                              *docker-env
  image:                           node:15
  needs:
    - job:                         build-linux-stable
      artifacts:                   true
  before_script:
    - apt-get -y update; apt-get -y install jq lsof
    - npm install --ignore-scripts -g @polkadot/metadata-cmp
    # Set git config
    - git config remote.origin.url "https://github.com/paritytech/polkadot.git"
    - git fetch origin release
  script:
    - scripts/gitlab/check_extrinsics_ordering.sh



# This image is used in testnets
# Release image is handled by the Github Action here:
# .github/workflows/publish-docker-release.yml
publish-polkadot-debug-image:
  stage:                           stage2
  <<:                              *build-push-image
  rules:
    # Don't run when triggered from another pipeline
    - if: $CI_PIPELINE_SOURCE == "pipeline"
      when: never
    - if: $CI_PIPELINE_SOURCE == "web"
    - if: $CI_PIPELINE_SOURCE == "schedule"
    - if: $CI_COMMIT_REF_NAME == "master"
    - if: $CI_COMMIT_REF_NAME =~ /^[0-9]+$/                         # PRs
    - if: $CI_COMMIT_REF_NAME =~ /^v[0-9]+\.[0-9]+.*$/              # i.e. v1.0, v2.1rc1
  variables:
    <<:                            *image-variables
    # scripts/dockerfiles/polkadot_injected_debug.Dockerfile
    DOCKERFILE:                    dockerfiles/polkadot_injected_debug.Dockerfile
    IMAGE_NAME:                    docker.io/paritypr/polkadot-debug
  needs:
    - job:                         build-linux-stable
      artifacts:                   true
  after_script:
    # pass artifacts to the zombienet-tests job
    # https://docs.gitlab.com/ee/ci/multi_project_pipelines.html#with-variable-inheritance
    - echo "PARACHAINS_IMAGE_NAME=${IMAGE_NAME}" > ./artifacts/parachains.env
    - echo "PARACHAINS_IMAGE_TAG=$(cat ./artifacts/EXTRATAG)" >> ./artifacts/parachains.env
  artifacts:
    reports:
      # this artifact is used in zombienet-tests job
      dotenv: ./artifacts/parachains.env
    expire_in:                     1 days

publish-test-collators-image:
  # service image for Simnet
  stage:                           stage2
  <<:                              *build-push-image
  <<:                              *zombienet-refs
  variables:
    <<:                            *image-variables
    # scripts/dockerfiles/collator_injected.Dockerfile
    DOCKERFILE:                    dockerfiles/collator_injected.Dockerfile
    IMAGE_NAME:                    docker.io/paritypr/colander
  needs:
    - job:                         build-test-collators
      artifacts:                   true
  after_script:
    - buildah logout --all
    # pass artifacts to the zombienet-tests job
    - echo "COLLATOR_IMAGE_NAME=${IMAGE_NAME}" > ./artifacts/collator.env
    - echo "COLLATOR_IMAGE_TAG=$(cat ./artifacts/EXTRATAG)" >> ./artifacts/collator.env
  artifacts:
    reports:
      # this artifact is used in zombienet-tests job
      dotenv: ./artifacts/collator.env

publish-malus-image:
  # service image for Simnet
  stage:                           stage2
  <<:                              *build-push-image
  <<:                              *zombienet-refs
  variables:
    <<:                            *image-variables
    # scripts/dockerfiles/malus_injected.Dockerfile
    DOCKERFILE:                    dockerfiles/malus_injected.Dockerfile
    IMAGE_NAME:                    docker.io/paritypr/malus
  needs:
    - job:                         build-malus
      artifacts:                   true
  after_script:
    - buildah logout "$IMAGE_NAME"
    # pass artifacts to the zombienet-tests job
    - echo "MALUS_IMAGE_NAME=${IMAGE_NAME}" > ./artifacts/malus.env
    - echo "MALUS_IMAGE_TAG=$(cat ./artifacts/EXTRATAG)" >> ./artifacts/malus.env
  artifacts:
    reports:
      # this artifact is used in zombienet-tests job
      dotenv: ./artifacts/malus.env

publish-s3-release:                &publish-s3
  stage:                           stage3
  needs:
    - job:                         build-linux-stable
      artifacts:                   true
  <<:                              *kubernetes-env
  <<:                              *vault-secrets
  image:                           paritytech/awscli:latest
  variables:
    GIT_STRATEGY:                  none
    PREFIX:                        "builds/polkadot/${ARCH}-${DOCKER_OS}"
  rules:
    - if: $CI_PIPELINE_SOURCE == "pipeline"
      when: never
    # publishing binaries nightly
    - if: $CI_PIPELINE_SOURCE == "schedule"
  before_script:
    - *check-versions
  script:
    - echo "uploading objects to https://releases.parity.io/${PREFIX}/${VERSION}"
    - aws s3 sync --acl public-read ./artifacts/ s3://${AWS_BUCKET}/${PREFIX}/${VERSION}/
    - echo "update objects at https://releases.parity.io/${PREFIX}/${EXTRATAG}"
    - find ./artifacts -type f | while read file; do
        name="${file#./artifacts/}";
        aws s3api copy-object
          --copy-source ${AWS_BUCKET}/${PREFIX}/${VERSION}/${name}
          --bucket ${AWS_BUCKET} --key ${PREFIX}/${EXTRATAG}/${name};
      done
    - |
      cat <<-EOM
      |
      |  polkadot binary paths:
      |
      |  - https://releases.parity.io/${PREFIX}/${EXTRATAG}/polkadot
      |  - https://releases.parity.io/${PREFIX}/${VERSION}/polkadot
      |
      EOM
  after_script:
    - aws s3 ls s3://${AWS_BUCKET}/${PREFIX}/${EXTRATAG}/
        --recursive --human-readable --summarize

update_polkadot_weights:           &update-weights
  stage:                           stage2
  when:                            manual
  variables:
    RUNTIME:                       polkadot
  artifacts:
    paths:
      - ${RUNTIME}_weights_${CI_COMMIT_SHORT_SHA}.patch
  script:
    - ./scripts/run_benches_for_runtime.sh $RUNTIME
    - git diff -P > ${RUNTIME}_weights_${CI_COMMIT_SHORT_SHA}.patch
  # uses the "shell" executors
  tags:
    - weights

update_kusama_weights:
  <<:                              *update-weights
  variables:
    RUNTIME:                       kusama

update_westend_weights:
  <<:                              *update-weights
  variables:
    RUNTIME:                       westend

update_rococo_weights:
  <<:                              *update-weights
  variables:
    RUNTIME:                       rococo

#### stage:                        stage3

build-rustdoc:
  stage:                           stage3
  # this is an artificial job dependency, for pipeline optimization using GitLab's DAGs
  needs:
    - job:                         test-deterministic-wasm
      artifacts:                   false
  <<:                              *docker-env
  <<:                              *test-refs
  variables:
    SKIP_WASM_BUILD:               1
  artifacts:
    name:                          "${CI_JOB_NAME}_${CI_COMMIT_REF_NAME}-doc"
    when:                          on_success
    expire_in:                     1 days
    paths:
    - ./crate-docs/
  script:
    # FIXME: it fails with `RUSTDOCFLAGS="-Dwarnings"` and `--all-features`
    - time cargo doc --workspace --verbose
    - rm -f ./target/doc/.lock
    - mv ./target/doc ./crate-docs
    # FIXME: remove me after CI image gets nonroot
    - chown -R nonroot:nonroot ./crate-docs
    - echo "<meta http-equiv=refresh content=0;url=polkadot_service/index.html>" > ./crate-docs/index.html
    - sccache -s

generate-impl-guide:
  stage:                           stage3
  # this is an artificial job dependency, for pipeline optimization using GitLab's DAGs
  needs:
    - job:                         check-transaction-versions
      artifacts:                   false
  <<:                              *test-refs
  <<:                              *docker-env
  image:
    name: michaelfbryan/mdbook-docker-image:v0.4.4
    entrypoint: [""]
  script:
    - mdbook build roadmap/implementers-guide

check-try-runtime:
  stage:                           stage3
  # this is an artificial job dependency, for pipeline optimization using GitLab's DAGs
  needs:
    - job:                         test-node-metrics
      artifacts:                   false
  <<:                              *test-refs
  <<:                              *docker-env
  <<:                              *compiler-info
  script:
    # Check that everything compiles with `try-runtime` feature flag.
    - cargo check --features try-runtime --all
    - sccache -s

check-no-default-features:
  stage:                           stage3
  # this is an artificial job dependency, for pipeline optimization using GitLab's DAGs
  needs:
    - job:                         test-deterministic-wasm
      artifacts:                   false
  <<:                              *test-refs
  <<:                              *docker-env
  <<:                              *compiler-info
  script:
    # Check that polkadot-cli will compile no default features.
    - pushd node/service && cargo check --no-default-features && popd
    - pushd cli && cargo check --no-default-features --features "service" && popd
    - sccache -s

build-short-benchmark:
  stage:                           stage3
  <<:                              *test-refs
  <<:                              *docker-env
  <<:                              *collect-artifacts
  # this is an artificial job dependency, for pipeline optimization using GitLab's DAGs
  needs:
    - job:                         test-node-metrics
      artifacts:                   false
  script:
    - cargo +nightly build --profile release --locked --features=runtime-benchmarks
    - mkdir artifacts
    - cp ./target/release/polkadot ./artifacts/

deploy-parity-testnet:
  stage:                           stage3
  # this is an artificial job dependency, for pipeline optimization using GitLab's DAGs
  needs:
    - job:                         test-deterministic-wasm
      artifacts:                   false
  <<:                              *publish-refs
  variables:
    POLKADOT_CI_COMMIT_NAME:       "${CI_COMMIT_REF_NAME}"
    POLKADOT_CI_COMMIT_REF:        "${CI_COMMIT_SHORT_SHA}"
  allow_failure:                   false
  trigger:                         "parity/infrastructure/parity-testnet"

zombienet-tests-parachains-smoke-test:
  stage:                           stage3
  image:                           "${ZOMBIENET_IMAGE}"
  <<:                              *kubernetes-env
  <<:                              *zombienet-refs
  needs:
    - job:                         publish-polkadot-debug-image
    - job:                         publish-malus-image
    - job:                         publish-test-collators-image
  variables:
    GH_DIR:                        "https://github.com/paritytech/polkadot/tree/${CI_COMMIT_SHORT_SHA}/zombienet_tests/smoke"
  before_script:
    - echo "Zombie-net Tests Config"
    - echo "${ZOMBIENET_IMAGE}"
    - echo "${PARACHAINS_IMAGE_NAME} ${PARACHAINS_IMAGE_TAG}"
    - echo "${MALUS_IMAGE_NAME} ${MALUS_IMAGE_TAG}"
    - echo "${GH_DIR}"
    - export DEBUG=zombie,zombie::network-node
    - export ZOMBIENET_INTEGRATION_TEST_IMAGE=${PARACHAINS_IMAGE_NAME}:${PARACHAINS_IMAGE_TAG}
    - export MALUS_IMAGE=${MALUS_IMAGE_NAME}:${MALUS_IMAGE_TAG}
    - export COL_IMAGE="docker.io/paritypr/colander:4519" # The collator image is fixed
  script:
    - /home/nonroot/zombie-net/scripts/ci/run-test-env-manager.sh
        --github-remote-dir="${GH_DIR}"
        --test="0001-parachains-smoke-test.feature"
  allow_failure:                   false
  retry: 2
  tags:
    - zombienet-polkadot-integration-test

zombienet-tests-parachains-pvf:
  stage:                           stage3
  image:                           "${ZOMBIENET_IMAGE}"
  <<:                              *kubernetes-env
  <<:                              *zombienet-refs
  needs:
    - job:                         publish-polkadot-debug-image
    - job:                         publish-test-collators-image
  variables:
    GH_DIR:                        "https://github.com/paritytech/polkadot/tree/${CI_COMMIT_SHORT_SHA}/zombienet_tests/functional"
  before_script:
    - echo "Zombie-net Tests Config"
    - echo "${ZOMBIENET_IMAGE}"
    - echo "${PARACHAINS_IMAGE_NAME} ${PARACHAINS_IMAGE_TAG}"
    - echo "COL_IMAGE=${COLLATOR_IMAGE_NAME}:${COLLATOR_IMAGE_TAG}"
    - echo "${GH_DIR}"
    - export DEBUG=zombie,zombie::network-node
    - export ZOMBIENET_INTEGRATION_TEST_IMAGE=${PARACHAINS_IMAGE_NAME}:${PARACHAINS_IMAGE_TAG}
    - export MALUS_IMAGE=${MALUS_IMAGE_NAME}:${MALUS_IMAGE_TAG}
    - export COL_IMAGE=${COLLATOR_IMAGE_NAME}:${COLLATOR_IMAGE_TAG}
  script:
    - /home/nonroot/zombie-net/scripts/ci/run-test-env-manager.sh
        --github-remote-dir="${GH_DIR}"
        --test="0001-parachains-pvf.feature"
  allow_failure:                   false
  retry: 2
  tags:
    - zombienet-polkadot-integration-test

zombienet-tests-parachains-disputes:
  stage:                           stage3
  image:                           "${ZOMBIENET_IMAGE}"
  <<:                              *kubernetes-env
  <<:                              *zombienet-refs
  needs:
    - job:                         publish-polkadot-debug-image
    - job:                         publish-test-collators-image
    - job:                         publish-malus-image
  variables:
    GH_DIR:                        "https://github.com/paritytech/polkadot/tree/${CI_COMMIT_SHORT_SHA}/zombienet_tests/functional"
  before_script:
    - echo "Zombie-net Tests Config"
    - echo "${ZOMBIENET_IMAGE_NAME}"
    - echo "${PARACHAINS_IMAGE_NAME} ${PARACHAINS_IMAGE_TAG}"
    - echo "${MALUS_IMAGE_NAME} ${MALUS_IMAGE_TAG}"
    - echo "${GH_DIR}"
    - export DEBUG=zombie,zombie::network-node
    - export ZOMBIENET_INTEGRATION_TEST_IMAGE=${PARACHAINS_IMAGE_NAME}:${PARACHAINS_IMAGE_TAG}
    - export MALUS_IMAGE=${MALUS_IMAGE_NAME}:${MALUS_IMAGE_TAG}
    - export COL_IMAGE=${COLLATOR_IMAGE_NAME}:${COLLATOR_IMAGE_TAG}
  script:
    - /home/nonroot/zombie-net/scripts/ci/run-test-env-manager.sh
        --github-remote-dir="${GH_DIR}"
        --test="0002-parachains-disputes.feature"
  allow_failure:                   false
  retry: 2
  tags:
    - zombienet-polkadot-integration-test

zombienet-tests-bft-disputes-lag:
  stage:                           stage3
  image:                           "${ZOMBIENET_IMAGE}"
  <<:                              *kubernetes-env
  <<:                              *zombienet-refs
  needs:
    - job:                         publish-polkadot-debug-image
    - job:                         publish-malus-image
    - job:                         publish-test-collators-image
  variables:
    GH_DIR:                        "https://github.com/paritytech/polkadot/tree/${CI_COMMIT_SHORT_SHA}/zombienet_tests/functional"
  before_script:
    - echo "Zombie-net Tests Config"
    - echo "${ZOMBIENET_IMAGE}"
    - echo "${PARACHAINS_IMAGE_NAME} ${PARACHAINS_IMAGE_TAG}"
    - echo "COL_IMAGE=${COLLATOR_IMAGE_NAME}:${COLLATOR_IMAGE_TAG}"
    - echo "${GH_DIR}"
    - export DEBUG=zombie,zombie::network-node
    - export ZOMBIENET_INTEGRATION_TEST_IMAGE=${PARACHAINS_IMAGE_NAME}:${PARACHAINS_IMAGE_TAG}
    - export MALUS_IMAGE=${MALUS_IMAGE_NAME}:${MALUS_IMAGE_TAG}
    - export COL_IMAGE=${COLLATOR_IMAGE_NAME}:${COLLATOR_IMAGE_TAG}
  script:
    - /home/nonroot/zombie-net/scripts/ci/run-test-env-manager.sh
        --github-remote-dir="${GH_DIR}"
        --test="0003-parachains-bft-disputes.feature"
  allow_failure:                   true
  retry: 2
  tags:
    - zombienet-polkadot-integration-test

#### stage:                        stage4

publish-rustdoc:
  stage:                           stage4
  <<:                              *kubernetes-env
  <<:                              *vault-secrets
  image:                           paritytech/tools:latest
  variables:
    GIT_DEPTH:                     100
  rules:
    - if: $CI_PIPELINE_SOURCE == "pipeline"
      when: never
    - if: $CI_PIPELINE_SOURCE == "web" && $CI_COMMIT_REF_NAME == "master"
    - if: $CI_COMMIT_REF_NAME == "master"
  # `needs:` can be removed after CI image gets nonroot. In this case `needs:` stops other
  # artifacts from being dowloaded by this job.
  needs:
    - job:                         build-rustdoc
      artifacts:                   true
  script:
    # setup ssh
    - eval $(ssh-agent)
    - ssh-add - <<< ${GITHUB_SSH_PRIV_KEY}
    - mkdir ~/.ssh && touch ~/.ssh/known_hosts
    - ssh-keyscan -t rsa github.com >> ~/.ssh/known_hosts
    # Set git config
    - git config user.email "devops-team@parity.io"
    - git config user.name "${GITHUB_USER}"
    - git config remote.origin.url "git@github.com:/paritytech/${CI_PROJECT_NAME}.git"
    - git config remote.origin.fetch "+refs/heads/*:refs/remotes/origin/*"
    - git fetch origin gh-pages
    # Save README and docs
    - cp -r ./crate-docs/ /tmp/doc/
    - cp README.md /tmp/doc/
    - git checkout gh-pages
    # Remove everything and restore generated docs and README
    - rm -rf ./*
    - mv /tmp/doc/* .
    # Upload files
    - git add --all --force
    # `git commit` has an exit code of > 0 if there is nothing to commit.
    # This causes GitLab to exit immediately and marks this job failed.
    # We don't want to mark the entire job failed if there's nothing to
    # publish though, hence the `|| true`.
    - git commit -m "Updated docs for ${CI_COMMIT_REF_NAME}" ||
        echo "___Nothing to commit___"
    - git push origin gh-pages --force
    - echo "___Rustdoc was successfully published to https://paritytech.github.io/polkadot/___"
  after_script:
    - rm -rf .git/ ./*

# Run all pallet benchmarks only once to check if there are any errors
short-benchmark-polkadot:          &short-bench
  stage:                           stage4
  <<:                              *test-pr-refs
  <<:                              *docker-env
  # this is an artificial job dependency, for pipeline optimization using GitLab's DAGs
  needs:
    - job:                         build-short-benchmark
      artifacts:                   true
  variables:
    RUNTIME:                       polkadot
  script:
    - ./artifacts/polkadot benchmark pallet --execution wasm --wasm-execution compiled --chain $RUNTIME-dev --pallet "*" --extrinsic "*" --steps 1 --repeat 1

short-benchmark-kusama:
  <<:                              *short-bench
  variables:
    RUNTIME:                       kusama

short-benchmark-westend:
  <<:                              *short-bench
  variables:
    RUNTIME:                       westend

#### stage:                        .post

# This job cancels the whole pipeline if any of provided jobs fail.
# In a DAG, every jobs chain is executed independently of others. The `fail_fast` principle suggests
# to fail the pipeline as soon as possible to shorten the feedback loop.
cancel-pipeline:
  stage:                           .post
  needs:
    - job:                         test-linux-stable
      artifacts:                   false
    - job:                         check-try-runtime
      artifacts:                   false
  rules:
    - if: $CI_COMMIT_REF_NAME =~ /^[0-9]+$/                         # PRs
      when: on_failure
  variables:
    PROJECT_ID:                    "${CI_PROJECT_ID}"
    PIPELINE_ID:                   "${CI_PIPELINE_ID}"
  trigger:                         "parity/infrastructure/ci_cd/pipeline-stopper"

<|MERGE_RESOLUTION|>--- conflicted
+++ resolved
@@ -32,11 +32,7 @@
   CI_IMAGE:                        "paritytech/ci-linux:production"
   DOCKER_OS:                       "debian:stretch"
   ARCH:                            "x86_64"
-<<<<<<< HEAD
-  ZOMBIENET_IMAGE:                 "docker.io/paritytech/zombienet:v1.2.15"
-=======
   ZOMBIENET_IMAGE:                 "docker.io/paritytech/zombienet:v1.2.25"
->>>>>>> f67b522f
   VAULT_SERVER_URL:                "https://vault.parity-mgmt-vault.parity.io"
   VAULT_AUTH_PATH:                 "gitlab-parity-io-jwt"
   VAULT_AUTH_ROLE:                 "cicd_gitlab_parity_${CI_PROJECT_NAME}"
